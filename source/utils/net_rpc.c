/* 
   Samba Unix/Linux SMB client library 
   Distributed SMB/CIFS Server Management Utility 
   Copyright (C) 2001 Andrew Bartlett (abartlet@samba.org)
   Copyright (C) 2002 Jim McDonough (jmcd@us.ibm.com)
   Copyright (C) 2004 Guenther Deschner (gd@samba.org)
   Copyright (C) 2005 Jeremy Allison (jra@samba.org)

   This program is free software; you can redistribute it and/or modify
   it under the terms of the GNU General Public License as published by
   the Free Software Foundation; either version 2 of the License, or
   (at your option) any later version.
   
   This program is distributed in the hope that it will be useful,
   but WITHOUT ANY WARRANTY; without even the implied warranty of
   MERCHANTABILITY or FITNESS FOR A PARTICULAR PURPOSE.  See the
   GNU General Public License for more details.
   
   You should have received a copy of the GNU General Public License
   along with this program; if not, write to the Free Software
   Foundation, Inc., 675 Mass Ave, Cambridge, MA 02139, USA.  */
 
#include "includes.h"
#include "utils/net.h"

static int net_mode_share;

/**
 * @file net_rpc.c
 *
 * @brief RPC based subcommands for the 'net' utility.
 *
 * This file should contain much of the functionality that used to
 * be found in rpcclient, execpt that the commands should change 
 * less often, and the fucntionality should be sane (the user is not 
 * expected to know a rid/sid before they conduct an operation etc.)
 *
 * @todo Perhaps eventually these should be split out into a number
 * of files, as this could get quite big.
 **/


/**
 * Many of the RPC functions need the domain sid.  This function gets
 *  it at the start of every run 
 *
 * @param cli A cli_state already connected to the remote machine
 *
 * @return The Domain SID of the remote machine.
 **/

static DOM_SID *net_get_remote_domain_sid(struct cli_state *cli, TALLOC_CTX *mem_ctx, char **domain_name)
{
	struct rpc_pipe_client *lsa_pipe;
	DOM_SID *domain_sid;
	POLICY_HND pol;
	NTSTATUS result = NT_STATUS_OK;
	uint32 info_class = 5;
	
	lsa_pipe = cli_rpc_pipe_open_noauth(cli, PI_LSARPC, &result);
	if (!lsa_pipe) {
		fprintf(stderr, "could not initialise lsa pipe\n");
		goto error;
	}
	
	result = rpccli_lsa_open_policy(lsa_pipe, mem_ctx, False, 
				     SEC_RIGHTS_MAXIMUM_ALLOWED,
				     &pol);
	if (!NT_STATUS_IS_OK(result)) {
		goto error;
	}

	result = rpccli_lsa_query_info_policy(lsa_pipe, mem_ctx, &pol, info_class, 
					   domain_name, &domain_sid);
	if (!NT_STATUS_IS_OK(result)) {
 error:
		fprintf(stderr, "could not obtain sid for domain %s\n", cli->domain);

		if (!NT_STATUS_IS_OK(result)) {
			fprintf(stderr, "error: %s\n", nt_errstr(result));
		}

		exit(1);
	}

	if (lsa_pipe) {
		rpccli_lsa_close(lsa_pipe, mem_ctx, &pol);
		cli_rpc_pipe_close(lsa_pipe);
	}

	return domain_sid;
}

/**
 * Run a single RPC command, from start to finish.
 *
 * @param pipe_name the pipe to connect to (usually a PIPE_ constant)
 * @param conn_flag a NET_FLAG_ combination.  Passed to 
 *                   net_make_ipc_connection.
 * @param argc  Standard main() style argc
 * @param argc  Standard main() style argv.  Initial components are already
 *              stripped
 * @return A shell status integer (0 for success)
 */

int run_rpc_command(struct cli_state *cli_arg,
			const int pipe_idx,
			int conn_flags,
			rpc_command_fn fn,
			int argc,
			const char **argv) 
{
	struct cli_state *cli = NULL;
	struct rpc_pipe_client *pipe_hnd = NULL;
	TALLOC_CTX *mem_ctx;
	NTSTATUS nt_status;
	DOM_SID *domain_sid;
	char *domain_name;

	/* make use of cli_state handed over as an argument, if possible */
	if (!cli_arg) {
		cli = net_make_ipc_connection(conn_flags);
	} else {
		cli = cli_arg;
	}

	if (!cli) {
		return -1;
	}

	/* Create mem_ctx */
	
	if (!(mem_ctx = talloc_init("run_rpc_command"))) {
		DEBUG(0, ("talloc_init() failed\n"));
		cli_shutdown(cli);
		return -1;
	}
	
	domain_sid = net_get_remote_domain_sid(cli, mem_ctx, &domain_name);

	if (!(conn_flags & NET_FLAGS_NO_PIPE)) {
<<<<<<< HEAD
		if (!cli_nt_session_open(cli, pipe_idx)) {
			DEBUG(0, ("Could not initialise pipe\n"));
			cli_shutdown(cli);
			return -1;
=======
		if (lp_client_schannel() && (pipe_idx == PI_NETLOGON)) {
			/* Always try and create an schannel netlogon pipe. */
			pipe_hnd = cli_rpc_pipe_open_schannel(cli, pipe_idx,
							PIPE_AUTH_LEVEL_PRIVACY,
							domain_name,
							&nt_status);
			if (!pipe_hnd) {
				DEBUG(0, ("Could not initialise schannel netlogon pipe. Error was %s\n",
					nt_errstr(nt_status) ));
				cli_shutdown(cli);
				return -1;
			}
		} else {
			pipe_hnd = cli_rpc_pipe_open_noauth(cli, pipe_idx, &nt_status);
			if (!pipe_hnd) {
				DEBUG(0, ("Could not initialise pipe %s. Error was %s\n",
					cli_get_pipe_name(pipe_idx),
					nt_errstr(nt_status) ));
				cli_shutdown(cli);
				return -1;
			}
>>>>>>> 9fc825ba
		}
	}
	
	nt_status = fn(domain_sid, domain_name, cli, pipe_hnd, mem_ctx, argc, argv);
	
	if (!NT_STATUS_IS_OK(nt_status)) {
		DEBUG(1, ("rpc command function failed! (%s)\n", nt_errstr(nt_status)));
	} else {
		DEBUG(5, ("rpc command function succedded\n"));
	}
		
	if (!(conn_flags & NET_FLAGS_NO_PIPE)) {
		if (pipe_hnd) {
			cli_rpc_pipe_close(pipe_hnd);
		}
	}

	/* close the connection only if it was opened here */
	if (!cli_arg) {
		cli_shutdown(cli);
	}
	
	talloc_destroy(mem_ctx);
	return (!NT_STATUS_IS_OK(nt_status));
}

/** 
 * Force a change of the trust acccount password.
 *
 * All parameters are provided by the run_rpc_command function, except for
 * argc, argv which are passes through. 
 *
 * @param domain_sid The domain sid aquired from the remote server
 * @param cli A cli_state connected to the server.
 * @param mem_ctx Talloc context, destoyed on compleation of the function.
 * @param argc  Standard main() style argc
 * @param argc  Standard main() style argv.  Initial components are already
 *              stripped
 *
 * @return Normal NTSTATUS return.
 **/

static NTSTATUS rpc_changetrustpw_internals(const DOM_SID *domain_sid,
					const char *domain_name, 
					struct cli_state *cli,
					struct rpc_pipe_client *pipe_hnd,
					TALLOC_CTX *mem_ctx, 
					int argc,
					const char **argv)
{
	
	return trust_pw_find_change_and_store_it(pipe_hnd, mem_ctx, opt_target_workgroup);
}

/** 
 * Force a change of the trust acccount password.
 *
 * @param argc  Standard main() style argc
 * @param argc  Standard main() style argv.  Initial components are already
 *              stripped
 *
 * @return A shell status integer (0 for success)
 **/

int net_rpc_changetrustpw(int argc, const char **argv) 
{
	return run_rpc_command(NULL, PI_NETLOGON, NET_FLAGS_ANONYMOUS | NET_FLAGS_PDC, 
			       rpc_changetrustpw_internals,
			       argc, argv);
}

/** 
 * Join a domain, the old way.
 *
 * This uses 'machinename' as the inital password, and changes it. 
 *
 * The password should be created with 'server manager' or equiv first.
 *
 * All parameters are provided by the run_rpc_command function, except for
 * argc, argv which are passes through. 
 *
 * @param domain_sid The domain sid aquired from the remote server
 * @param cli A cli_state connected to the server.
 * @param mem_ctx Talloc context, destoyed on compleation of the function.
 * @param argc  Standard main() style argc
 * @param argc  Standard main() style argv.  Initial components are already
 *              stripped
 *
 * @return Normal NTSTATUS return.
 **/

static NTSTATUS rpc_oldjoin_internals(const DOM_SID *domain_sid,
					const char *domain_name, 
					struct cli_state *cli, 
					struct rpc_pipe_client *pipe_hnd,
					TALLOC_CTX *mem_ctx, 
					int argc,
					const char **argv)
{
	
	fstring trust_passwd;
	unsigned char orig_trust_passwd_hash[16];
	NTSTATUS result;
	uint32 sec_channel_type;

	pipe_hnd = cli_rpc_pipe_open_noauth(cli, PI_NETLOGON, &result);
	if (!pipe_hnd) {
		DEBUG(0,("rpc_oldjoin_internals: netlogon pipe open to machine %s failed. "
			"error was %s\n",
			cli->desthost,
			nt_errstr(result) ));
		return result;
	}

	/* 
	   check what type of join - if the user want's to join as
	   a BDC, the server must agree that we are a BDC.
	*/
	if (argc >= 0) {
		sec_channel_type = get_sec_channel_type(argv[0]);
	} else {
		sec_channel_type = get_sec_channel_type(NULL);
	}
	
	fstrcpy(trust_passwd, global_myname());
	strlower_m(trust_passwd);

	/*
	 * Machine names can be 15 characters, but the max length on
	 * a password is 14.  --jerry
	 */

	trust_passwd[14] = '\0';

	E_md4hash(trust_passwd, orig_trust_passwd_hash);

	result = trust_pw_change_and_store_it(pipe_hnd, mem_ctx, opt_target_workgroup,
					      orig_trust_passwd_hash,
					      sec_channel_type);

	if (NT_STATUS_IS_OK(result))
		printf("Joined domain %s.\n",opt_target_workgroup);


	if (!secrets_store_domain_sid(opt_target_workgroup, domain_sid)) {
		DEBUG(0, ("error storing domain sid for %s\n", opt_target_workgroup));
		result = NT_STATUS_UNSUCCESSFUL;
	}

	return result;
}

/** 
 * Join a domain, the old way.
 *
 * @param argc  Standard main() style argc
 * @param argc  Standard main() style argv.  Initial components are already
 *              stripped
 *
 * @return A shell status integer (0 for success)
 **/

static int net_rpc_perform_oldjoin(int argc, const char **argv)
{
	return run_rpc_command(NULL, PI_NETLOGON, 
			       NET_FLAGS_NO_PIPE | NET_FLAGS_ANONYMOUS | NET_FLAGS_PDC, 
			       rpc_oldjoin_internals,
			       argc, argv);
}

/** 
 * Join a domain, the old way.  This function exists to allow
 * the message to be displayed when oldjoin was explicitly 
 * requested, but not when it was implied by "net rpc join"
 *
 * @param argc  Standard main() style argc
 * @param argc  Standard main() style argv.  Initial components are already
 *              stripped
 *
 * @return A shell status integer (0 for success)
 **/

static int net_rpc_oldjoin(int argc, const char **argv) 
{
	int rc = net_rpc_perform_oldjoin(argc, argv);

	if (rc) {
		d_printf("Failed to join domain\n");
	}

	return rc;
}

/** 
 * Basic usage function for 'net rpc join'
 * @param argc  Standard main() style argc
 * @param argc  Standard main() style argv.  Initial components are already
 *              stripped
 **/

static int rpc_join_usage(int argc, const char **argv) 
{	
	d_printf("net rpc join -U <username>[%%password] <type>[options]\n"\
		 "\t to join a domain with admin username & password\n"\
		 "\t\t password will be prompted if needed and none is specified\n"\
		 "\t <type> can be (default MEMBER)\n"\
		 "\t\t BDC - Join as a BDC\n"\
		 "\t\t PDC - Join as a PDC\n"\
		 "\t\t MEMBER - Join as a MEMBER server\n");

	net_common_flags_usage(argc, argv);
	return -1;
}

/** 
 * 'net rpc join' entrypoint.
 * @param argc  Standard main() style argc
 * @param argc  Standard main() style argv.  Initial components are already
 *              stripped
 *
 * Main 'net_rpc_join()' (where the admain username/password is used) is 
 * in net_rpc_join.c
 * Try to just change the password, but if that doesn't work, use/prompt
 * for a username/password.
 **/

int net_rpc_join(int argc, const char **argv) 
{
	if ((net_rpc_perform_oldjoin(argc, argv) == 0))
		return 0;
	
	return net_rpc_join_newstyle(argc, argv);
}

/** 
 * display info about a rpc domain
 *
 * All parameters are provided by the run_rpc_command function, except for
 * argc, argv which are passed through. 
 *
 * @param domain_sid The domain sid acquired from the remote server
 * @param cli A cli_state connected to the server.
 * @param mem_ctx Talloc context, destoyed on completion of the function.
 * @param argc  Standard main() style argc
 * @param argv  Standard main() style argv.  Initial components are already
 *              stripped
 *
 * @return Normal NTSTATUS return.
 **/

static NTSTATUS rpc_info_internals(const DOM_SID *domain_sid,
			const char *domain_name, 
			struct cli_state *cli,
			struct rpc_pipe_client *pipe_hnd,
			TALLOC_CTX *mem_ctx,
			int argc,
			const char **argv)
{
	POLICY_HND connect_pol, domain_pol;
	NTSTATUS result = NT_STATUS_UNSUCCESSFUL;
	SAM_UNK_CTR ctr;
	fstring sid_str;

	sid_to_string(sid_str, domain_sid);

	/* Get sam policy handle */	
	result = rpccli_samr_connect(pipe_hnd, mem_ctx, MAXIMUM_ALLOWED_ACCESS, 
				  &connect_pol);
	if (!NT_STATUS_IS_OK(result)) {
		goto done;
	}
	
	/* Get domain policy handle */
	result = rpccli_samr_open_domain(pipe_hnd, mem_ctx, &connect_pol,
				      MAXIMUM_ALLOWED_ACCESS,
				      domain_sid, &domain_pol);
	if (!NT_STATUS_IS_OK(result)) {
		goto done;
	}

	ZERO_STRUCT(ctr);
	result = rpccli_samr_query_dom_info(pipe_hnd, mem_ctx, &domain_pol,
					 2, &ctr);
	if (NT_STATUS_IS_OK(result)) {
		TALLOC_CTX *ctx = talloc_init("rpc_info_internals");
		d_printf("Domain Name: %s\n", unistr2_tdup(ctx, &ctr.info.inf2.uni_domain));
		d_printf("Domain SID: %s\n", sid_str);
		d_printf("Sequence number: %u\n", ctr.info.inf2.seq_num.low);
		d_printf("Num users: %u\n", ctr.info.inf2.num_domain_usrs);
		d_printf("Num domain groups: %u\n", ctr.info.inf2.num_domain_grps);
		d_printf("Num local groups: %u\n", ctr.info.inf2.num_local_grps);
		talloc_destroy(ctx);
	}

 done:
	return result;
}

/** 
 * 'net rpc info' entrypoint.
 * @param argc  Standard main() style argc
 * @param argc  Standard main() style argv.  Initial components are already
 *              stripped
 **/

int net_rpc_info(int argc, const char **argv) 
{
	return run_rpc_command(NULL, PI_SAMR, NET_FLAGS_ANONYMOUS | NET_FLAGS_PDC, 
			       rpc_info_internals,
			       argc, argv);
}

/** 
 * Fetch domain SID into the local secrets.tdb
 *
 * All parameters are provided by the run_rpc_command function, except for
 * argc, argv which are passes through. 
 *
 * @param domain_sid The domain sid acquired from the remote server
 * @param cli A cli_state connected to the server.
 * @param mem_ctx Talloc context, destoyed on completion of the function.
 * @param argc  Standard main() style argc
 * @param argv  Standard main() style argv.  Initial components are already
 *              stripped
 *
 * @return Normal NTSTATUS return.
 **/

static NTSTATUS rpc_getsid_internals(const DOM_SID *domain_sid,
			const char *domain_name, 
			struct cli_state *cli,
			struct rpc_pipe_client *pipe_hnd,
			TALLOC_CTX *mem_ctx,
			int argc,
			const char **argv)
{
	fstring sid_str;

	sid_to_string(sid_str, domain_sid);
	d_printf("Storing SID %s for Domain %s in secrets.tdb\n",
		 sid_str, domain_name);

	if (!secrets_store_domain_sid(domain_name, domain_sid)) {
		DEBUG(0,("Can't store domain SID\n"));
		return NT_STATUS_UNSUCCESSFUL;
	}

	return NT_STATUS_OK;
}

/** 
 * 'net rpc getsid' entrypoint.
 * @param argc  Standard main() style argc
 * @param argc  Standard main() style argv.  Initial components are already
 *              stripped
 **/

int net_rpc_getsid(int argc, const char **argv) 
{
	return run_rpc_command(NULL, PI_SAMR, NET_FLAGS_ANONYMOUS | NET_FLAGS_PDC, 
			       rpc_getsid_internals,
			       argc, argv);
}

/****************************************************************************/

/**
 * Basic usage function for 'net rpc user'
 * @param argc	Standard main() style argc.
 * @param argv	Standard main() style argv.  Initial components are already
 *		stripped.
 **/

static int rpc_user_usage(int argc, const char **argv)
{
	return net_help_user(argc, argv);
}

/** 
 * Add a new user to a remote RPC server
 *
 * All parameters are provided by the run_rpc_command function, except for
 * argc, argv which are passes through. 
 *
 * @param domain_sid The domain sid acquired from the remote server
 * @param cli A cli_state connected to the server.
 * @param mem_ctx Talloc context, destoyed on completion of the function.
 * @param argc  Standard main() style argc
 * @param argv  Standard main() style argv.  Initial components are already
 *              stripped
 *
 * @return Normal NTSTATUS return.
 **/

static NTSTATUS rpc_user_add_internals(const DOM_SID *domain_sid,
				const char *domain_name, 
				struct cli_state *cli,
				struct rpc_pipe_client *pipe_hnd,
				TALLOC_CTX *mem_ctx, 
				int argc, const char **argv)
{
	
	POLICY_HND connect_pol, domain_pol, user_pol;
	NTSTATUS result = NT_STATUS_UNSUCCESSFUL;
	const char *acct_name;
	uint16 acb_info;
	uint32 unknown, user_rid;

	if (argc != 1) {
		d_printf("User must be specified\n");
		rpc_user_usage(argc, argv);
		return NT_STATUS_OK;
	}

	acct_name = argv[0];

	/* Get sam policy handle */
	
	result = rpccli_samr_connect(pipe_hnd, mem_ctx, MAXIMUM_ALLOWED_ACCESS, 
				  &connect_pol);
	if (!NT_STATUS_IS_OK(result)) {
		goto done;
	}
	
	/* Get domain policy handle */
	
	result = rpccli_samr_open_domain(pipe_hnd, mem_ctx, &connect_pol,
				      MAXIMUM_ALLOWED_ACCESS,
				      domain_sid, &domain_pol);
	if (!NT_STATUS_IS_OK(result)) {
		goto done;
	}

	/* Create domain user */

	acb_info = ACB_NORMAL;
	unknown = 0xe005000b; /* No idea what this is - a permission mask? */

	result = rpccli_samr_create_dom_user(pipe_hnd, mem_ctx, &domain_pol,
					  acct_name, acb_info, unknown,
					  &user_pol, &user_rid);
	if (!NT_STATUS_IS_OK(result)) {
		goto done;
	}

 done:
	if (!NT_STATUS_IS_OK(result)) {
		d_printf("Failed to add user %s - %s\n", acct_name, 
			 nt_errstr(result));
	} else {
		d_printf("Added user %s\n", acct_name);
	}
	return result;
}

/** 
 * Add a new user to a remote RPC server
 *
 * @param argc  Standard main() style argc
 * @param argv  Standard main() style argv.  Initial components are already
 *              stripped
 *
 * @return A shell status integer (0 for success)
 **/

static int rpc_user_add(int argc, const char **argv) 
{
	return run_rpc_command(NULL, PI_SAMR, 0, rpc_user_add_internals,
			       argc, argv);
}

/** 
 * Delete a user from a remote RPC server
 *
 * All parameters are provided by the run_rpc_command function, except for
 * argc, argv which are passes through. 
 *
 * @param domain_sid The domain sid acquired from the remote server
 * @param cli A cli_state connected to the server.
 * @param mem_ctx Talloc context, destoyed on completion of the function.
 * @param argc  Standard main() style argc
 * @param argv  Standard main() style argv.  Initial components are already
 *              stripped
 *
 * @return Normal NTSTATUS return.
 **/

static NTSTATUS rpc_user_del_internals(const DOM_SID *domain_sid, 
					const char *domain_name, 
					struct cli_state *cli, 
					struct rpc_pipe_client *pipe_hnd,
					TALLOC_CTX *mem_ctx, 
					int argc,
					const char **argv)
{
	NTSTATUS result = NT_STATUS_UNSUCCESSFUL;
	POLICY_HND connect_pol, domain_pol, user_pol;

	if (argc < 1) {
		d_printf("User must be specified\n");
		rpc_user_usage(argc, argv);
		return NT_STATUS_OK;
	}
	/* Get sam policy and domain handles */

	result = rpccli_samr_connect(pipe_hnd, mem_ctx, MAXIMUM_ALLOWED_ACCESS, 
				  &connect_pol);

	if (!NT_STATUS_IS_OK(result)) {
		goto done;
	}

	result = rpccli_samr_open_domain(pipe_hnd, mem_ctx, &connect_pol,
				      MAXIMUM_ALLOWED_ACCESS,
				      domain_sid, &domain_pol);

	if (!NT_STATUS_IS_OK(result)) {
		goto done;
	}

	/* Get handle on user */

	{
		uint32 *user_rids, num_rids, *name_types;
		uint32 flags = 0x000003e8; /* Unknown */

		result = rpccli_samr_lookup_names(pipe_hnd, mem_ctx, &domain_pol,
					       flags, 1, &argv[0],
					       &num_rids, &user_rids,
					       &name_types);

		if (!NT_STATUS_IS_OK(result)) {
			goto done;
		}

		result = rpccli_samr_open_user(pipe_hnd, mem_ctx, &domain_pol,
					    MAXIMUM_ALLOWED_ACCESS,
					    user_rids[0], &user_pol);

		if (!NT_STATUS_IS_OK(result)) {
			goto done;
		}
	}

	/* Delete user */

	result = rpccli_samr_delete_dom_user(pipe_hnd, mem_ctx, &user_pol);

	if (!NT_STATUS_IS_OK(result)) {
		goto done;
	}

	/* Display results */
	if (!NT_STATUS_IS_OK(result)) {
		d_printf("Failed to delete user account - %s\n", nt_errstr(result));
	} else {
		d_printf("Deleted user account\n");
	}

 done:
	return result;
}

/** 
 * Rename a user on a remote RPC server
 *
 * All parameters are provided by the run_rpc_command function, except for
 * argc, argv which are passes through. 
 *
 * @param domain_sid The domain sid acquired from the remote server
 * @param cli A cli_state connected to the server.
 * @param mem_ctx Talloc context, destoyed on completion of the function.
 * @param argc  Standard main() style argc
 * @param argv  Standard main() style argv.  Initial components are already
 *              stripped
 *
 * @return Normal NTSTATUS return.
 **/

static NTSTATUS rpc_user_rename_internals(const DOM_SID *domain_sid,
					const char *domain_name, 
					struct cli_state *cli,
					struct rpc_pipe_client *pipe_hnd,
					TALLOC_CTX *mem_ctx, 
					int argc,
					const char **argv)
{
	POLICY_HND connect_pol, domain_pol, user_pol;
	NTSTATUS result = NT_STATUS_UNSUCCESSFUL;
	uint32 info_level = 7;
	const char *old_name, *new_name;
	uint32 *user_rid;
	uint32 flags = 0x000003e8; /* Unknown */
	uint32 num_rids, *name_types;
	uint32 num_names = 1;
	const char **names;
	SAM_USERINFO_CTR *user_ctr;
	SAM_USERINFO_CTR ctr;
	SAM_USER_INFO_7 info7;

	if (argc != 2) {
		d_printf("Old and new username must be specified\n");
		rpc_user_usage(argc, argv);
		return NT_STATUS_OK;
	}

	old_name = argv[0];
	new_name = argv[1];

	ZERO_STRUCT(ctr);
	ZERO_STRUCT(user_ctr);

	/* Get sam policy handle */
	
	result = rpccli_samr_connect(pipe_hnd, mem_ctx, MAXIMUM_ALLOWED_ACCESS, 
				  &connect_pol);
	if (!NT_STATUS_IS_OK(result)) {
		goto done;
	}
	
	/* Get domain policy handle */
	
	result = rpccli_samr_open_domain(pipe_hnd, mem_ctx, &connect_pol,
				      MAXIMUM_ALLOWED_ACCESS,
				      domain_sid, &domain_pol);
	if (!NT_STATUS_IS_OK(result)) {
		goto done;
	}

	names = TALLOC_ARRAY(mem_ctx, const char *, num_names);
	names[0] = old_name;
	result = rpccli_samr_lookup_names(pipe_hnd, mem_ctx, &domain_pol,
				       flags, num_names, names,
				       &num_rids, &user_rid, &name_types);
	if (!NT_STATUS_IS_OK(result)) {
		goto done;
	}

	/* Open domain user */
	result = rpccli_samr_open_user(pipe_hnd, mem_ctx, &domain_pol,
				    MAXIMUM_ALLOWED_ACCESS, user_rid[0], &user_pol);

	if (!NT_STATUS_IS_OK(result)) {
		goto done;
	}

	/* Query user info */
	result = rpccli_samr_query_userinfo(pipe_hnd, mem_ctx, &user_pol,
					 info_level, &user_ctr);

	if (!NT_STATUS_IS_OK(result)) {
		goto done;
	}

	ctr.switch_value = info_level;
	ctr.info.id7 = &info7;

	init_sam_user_info7(&info7, new_name);

	/* Set new name */
	result = rpccli_samr_set_userinfo(pipe_hnd, mem_ctx, &user_pol,
				       info_level, &cli->user_session_key, &ctr);

	if (!NT_STATUS_IS_OK(result)) {
		goto done;
	}

 done:
	if (!NT_STATUS_IS_OK(result)) {
		d_printf("Failed to rename user from %s to %s - %s\n", old_name, new_name, 
			 nt_errstr(result));
	} else {
		d_printf("Renamed user from %s to %s\n", old_name, new_name);
	}
	return result;
}

/** 
 * Rename a user on a remote RPC server
 *
 * @param argc  Standard main() style argc
 * @param argv  Standard main() style argv.  Initial components are already
 *              stripped
 *
 * @return A shell status integer (0 for success)
 **/

static int rpc_user_rename(int argc, const char **argv) 
{
	return run_rpc_command(NULL, PI_SAMR, 0, rpc_user_rename_internals,
			       argc, argv);
}

/** 
 * Delete a user from a remote RPC server
 *
 * @param argc  Standard main() style argc
 * @param argv  Standard main() style argv.  Initial components are already
 *              stripped
 *
 * @return A shell status integer (0 for success)
 **/

static int rpc_user_delete(int argc, const char **argv) 
{
	return run_rpc_command(NULL, PI_SAMR, 0, rpc_user_del_internals,
			       argc, argv);
}

/** 
 * Set a password for a user on a remote RPC server
 *
 * All parameters are provided by the run_rpc_command function, except for
 * argc, argv which are passes through. 
 *
 * @param domain_sid The domain sid acquired from the remote server
 * @param cli A cli_state connected to the server.
 * @param mem_ctx Talloc context, destoyed on completion of the function.
 * @param argc  Standard main() style argc
 * @param argv  Standard main() style argv.  Initial components are already
 *              stripped
 *
 * @return Normal NTSTATUS return.
 **/

static NTSTATUS rpc_user_password_internals(const DOM_SID *domain_sid, 
					const char *domain_name, 
					struct cli_state *cli, 
					struct rpc_pipe_client *pipe_hnd,
					TALLOC_CTX *mem_ctx, 
					int argc,
					const char **argv)
{
	NTSTATUS result = NT_STATUS_UNSUCCESSFUL;
	POLICY_HND connect_pol, domain_pol, user_pol;
	SAM_USERINFO_CTR ctr;
	SAM_USER_INFO_24 p24;
	uchar pwbuf[516];
	const char *user;
	const char *new_password;
	char *prompt = NULL;

	if (argc < 1) {
		d_printf("User must be specified\n");
		rpc_user_usage(argc, argv);
		return NT_STATUS_OK;
	}
	
	user = argv[0];

	if (argv[1]) {
		new_password = argv[1];
	} else {
		asprintf(&prompt, "Enter new password for %s:", user);
		new_password = getpass(prompt);
		SAFE_FREE(prompt);
	}

	/* Get sam policy and domain handles */

	result = rpccli_samr_connect(pipe_hnd, mem_ctx, MAXIMUM_ALLOWED_ACCESS, 
				  &connect_pol);

	if (!NT_STATUS_IS_OK(result)) {
		goto done;
	}

	result = rpccli_samr_open_domain(pipe_hnd, mem_ctx, &connect_pol,
				      MAXIMUM_ALLOWED_ACCESS,
				      domain_sid, &domain_pol);

	if (!NT_STATUS_IS_OK(result)) {
		goto done;
	}

	/* Get handle on user */

	{
		uint32 *user_rids, num_rids, *name_types;
		uint32 flags = 0x000003e8; /* Unknown */

		result = rpccli_samr_lookup_names(pipe_hnd, mem_ctx, &domain_pol,
					       flags, 1, &user,
					       &num_rids, &user_rids,
					       &name_types);

		if (!NT_STATUS_IS_OK(result)) {
			goto done;
		}

		result = rpccli_samr_open_user(pipe_hnd, mem_ctx, &domain_pol,
					    MAXIMUM_ALLOWED_ACCESS,
					    user_rids[0], &user_pol);

		if (!NT_STATUS_IS_OK(result)) {
			goto done;
		}
	}

	/* Set password on account */

	ZERO_STRUCT(ctr);
	ZERO_STRUCT(p24);

	encode_pw_buffer(pwbuf, new_password, STR_UNICODE);

	init_sam_user_info24(&p24, (char *)pwbuf,24);

	ctr.switch_value = 24;
	ctr.info.id24 = &p24;

	result = rpccli_samr_set_userinfo(pipe_hnd, mem_ctx, &user_pol, 24, 
				       &cli->user_session_key, &ctr);

	if (!NT_STATUS_IS_OK(result)) {
		goto done;
	}

	/* Display results */

 done:
	return result;

}	

/** 
 * Set a user's password on a remote RPC server
 *
 * @param argc  Standard main() style argc
 * @param argv  Standard main() style argv.  Initial components are already
 *              stripped
 *
 * @return A shell status integer (0 for success)
 **/

static int rpc_user_password(int argc, const char **argv) 
{
	return run_rpc_command(NULL, PI_SAMR, 0, rpc_user_password_internals,
			       argc, argv);
}

/** 
 * List user's groups on a remote RPC server
 *
 * All parameters are provided by the run_rpc_command function, except for
 * argc, argv which are passes through. 
 *
 * @param domain_sid The domain sid acquired from the remote server
 * @param cli A cli_state connected to the server.
 * @param mem_ctx Talloc context, destoyed on completion of the function.
 * @param argc  Standard main() style argc
 * @param argv  Standard main() style argv.  Initial components are already
 *              stripped
 *
 * @return Normal NTSTATUS return.
 **/

static NTSTATUS rpc_user_info_internals(const DOM_SID *domain_sid,
			const char *domain_name, 
			struct cli_state *cli,
			struct rpc_pipe_client *pipe_hnd,
			TALLOC_CTX *mem_ctx,
			int argc,
			const char **argv)
{
	POLICY_HND connect_pol, domain_pol, user_pol;
	NTSTATUS result = NT_STATUS_UNSUCCESSFUL;
	uint32 *rids, num_rids, *name_types, num_names;
	uint32 flags = 0x000003e8; /* Unknown */
	int i;
	char **names;
	DOM_GID *user_gids;

	if (argc < 1) {
		d_printf("User must be specified\n");
		rpc_user_usage(argc, argv);
		return NT_STATUS_OK;
	}
	/* Get sam policy handle */
	
	result = rpccli_samr_connect(pipe_hnd, mem_ctx, MAXIMUM_ALLOWED_ACCESS, 
				  &connect_pol);
	if (!NT_STATUS_IS_OK(result)) goto done;
	
	/* Get domain policy handle */
	
	result = rpccli_samr_open_domain(pipe_hnd, mem_ctx, &connect_pol,
				      MAXIMUM_ALLOWED_ACCESS,
				      domain_sid, &domain_pol);
	if (!NT_STATUS_IS_OK(result)) goto done;

	/* Get handle on user */

	result = rpccli_samr_lookup_names(pipe_hnd, mem_ctx, &domain_pol,
				       flags, 1, &argv[0],
				       &num_rids, &rids, &name_types);

	if (!NT_STATUS_IS_OK(result)) goto done;

	result = rpccli_samr_open_user(pipe_hnd, mem_ctx, &domain_pol,
				    MAXIMUM_ALLOWED_ACCESS,
				    rids[0], &user_pol);
	if (!NT_STATUS_IS_OK(result)) goto done;

	result = rpccli_samr_query_usergroups(pipe_hnd, mem_ctx, &user_pol,
					   &num_rids, &user_gids);

	if (!NT_STATUS_IS_OK(result)) goto done;

	/* Look up rids */

	if (num_rids) {
		rids = TALLOC_ARRAY(mem_ctx, uint32, num_rids);

		for (i = 0; i < num_rids; i++)
                	rids[i] = user_gids[i].g_rid;

		result = rpccli_samr_lookup_rids(pipe_hnd, mem_ctx, &domain_pol,
				      	      num_rids, rids,
				      	      &num_names, &names, &name_types);

		if (!NT_STATUS_IS_OK(result)) {
			goto done;
		}

		/* Display results */

		for (i = 0; i < num_names; i++)
			printf("%s\n", names[i]);
	}
 done:
	return result;
}

/** 
 * List a user's groups from a remote RPC server
 *
 * @param argc  Standard main() style argc
 * @param argv  Standard main() style argv.  Initial components are already
 *              stripped
 *
 * @return A shell status integer (0 for success)
 **/

static int rpc_user_info(int argc, const char **argv) 
{
	return run_rpc_command(NULL, PI_SAMR, 0, rpc_user_info_internals,
			       argc, argv);
}

/** 
 * List users on a remote RPC server
 *
 * All parameters are provided by the run_rpc_command function, except for
 * argc, argv which are passes through. 
 *
 * @param domain_sid The domain sid acquired from the remote server
 * @param cli A cli_state connected to the server.
 * @param mem_ctx Talloc context, destoyed on completion of the function.
 * @param argc  Standard main() style argc
 * @param argv  Standard main() style argv.  Initial components are already
 *              stripped
 *
 * @return Normal NTSTATUS return.
 **/

static NTSTATUS rpc_user_list_internals(const DOM_SID *domain_sid,
					const char *domain_name, 
					struct cli_state *cli,
					struct rpc_pipe_client *pipe_hnd,
					TALLOC_CTX *mem_ctx,
					int argc,
					const char **argv)
{
	POLICY_HND connect_pol, domain_pol;
	NTSTATUS result = NT_STATUS_UNSUCCESSFUL;
	uint32 start_idx=0, num_entries, i, loop_count = 0;
	SAM_DISPINFO_CTR ctr;
	SAM_DISPINFO_1 info1;

	/* Get sam policy handle */
	
	result = rpccli_samr_connect(pipe_hnd, mem_ctx, MAXIMUM_ALLOWED_ACCESS, 
				  &connect_pol);
	if (!NT_STATUS_IS_OK(result)) {
		goto done;
	}
	
	/* Get domain policy handle */
	
	result = rpccli_samr_open_domain(pipe_hnd, mem_ctx, &connect_pol,
				      MAXIMUM_ALLOWED_ACCESS,
				      domain_sid, &domain_pol);
	if (!NT_STATUS_IS_OK(result)) {
		goto done;
	}

	/* Query domain users */
	ZERO_STRUCT(ctr);
	ZERO_STRUCT(info1);
	ctr.sam.info1 = &info1;
	if (opt_long_list_entries)
		d_printf("\nUser name             Comment"\
			 "\n-----------------------------\n");
	do {
		fstring user, desc;
		uint32 max_entries, max_size;

		get_query_dispinfo_params(
			loop_count, &max_entries, &max_size);

		result = rpccli_samr_query_dispinfo(pipe_hnd, mem_ctx, &domain_pol,
						 &start_idx, 1, &num_entries,
						 max_entries, max_size, &ctr);
		loop_count++;

		for (i = 0; i < num_entries; i++) {
			unistr2_to_ascii(user, &(&ctr.sam.info1->str[i])->uni_acct_name, sizeof(user)-1);
			if (opt_long_list_entries) 
				unistr2_to_ascii(desc, &(&ctr.sam.info1->str[i])->uni_acct_desc, sizeof(desc)-1);
			
			if (opt_long_list_entries)
				printf("%-21.21s %s\n", user, desc);
			else
				printf("%s\n", user);
		}
	} while (NT_STATUS_EQUAL(result, STATUS_MORE_ENTRIES));

 done:
	return result;
}

/** 
 * 'net rpc user' entrypoint.
 * @param argc  Standard main() style argc
 * @param argc  Standard main() style argv.  Initial components are already
 *              stripped
 **/

int net_rpc_user(int argc, const char **argv) 
{
	struct functable func[] = {
		{"add", rpc_user_add},
		{"info", rpc_user_info},
		{"delete", rpc_user_delete},
		{"password", rpc_user_password},
		{"rename", rpc_user_rename},
		{NULL, NULL}
	};
	
	if (argc == 0) {
		return run_rpc_command(NULL,PI_SAMR, 0, 
				       rpc_user_list_internals,
				       argc, argv);
	}

	return net_run_function(argc, argv, func, rpc_user_usage);
}

/****************************************************************************/

/**
 * Basic usage function for 'net rpc group'
 * @param argc	Standard main() style argc.
 * @param argv	Standard main() style argv.  Initial components are already
 *		stripped.
 **/

static int rpc_group_usage(int argc, const char **argv)
{
	return net_help_group(argc, argv);
}

/**
 * Delete group on a remote RPC server
 *
 * All parameters are provided by the run_rpc_command function, except for
 * argc, argv which are passes through.
 *
 * @param domain_sid The domain sid acquired from the remote server
 * @param cli A cli_state connected to the server.
 * @param mem_ctx Talloc context, destoyed on completion of the function.
 * @param argc  Standard main() style argc
 * @param argv  Standard main() style argv.  Initial components are already
 *              stripped
 *
 * @return Normal NTSTATUS return.
 **/
                                                                                                             
static NTSTATUS rpc_group_delete_internals(const DOM_SID *domain_sid,
					const char *domain_name,
					struct cli_state *cli,
					struct rpc_pipe_client *pipe_hnd,
					TALLOC_CTX *mem_ctx,
					int argc,
					const char **argv)
{
	POLICY_HND connect_pol, domain_pol, group_pol, user_pol;
	BOOL group_is_primary = False;
	NTSTATUS result = NT_STATUS_UNSUCCESSFUL;

	uint32 *group_rids, num_rids, *name_types, num_members, 
               *group_attrs, group_rid;
	uint32 flags = 0x000003e8; /* Unknown */
	/* char **names; */
	int i;
	/* DOM_GID *user_gids; */
	SAM_USERINFO_CTR *user_ctr;
	fstring temp;

	if (argc < 1) {
        	d_printf("specify group\n");
		rpc_group_usage(argc,argv);
		return NT_STATUS_OK; /* ok? */
	}

        result = rpccli_samr_connect(pipe_hnd, mem_ctx, MAXIMUM_ALLOWED_ACCESS,
                                  &connect_pol);

        if (!NT_STATUS_IS_OK(result)) {
		d_printf("Request samr_connect failed\n");
        	goto done;
        }
        
        result = rpccli_samr_open_domain(pipe_hnd, mem_ctx, &connect_pol,
                                      MAXIMUM_ALLOWED_ACCESS,
                                      domain_sid, &domain_pol);
        
        if (!NT_STATUS_IS_OK(result)) {
		d_printf("Request open_domain failed\n");
        	goto done;
        }
	
	result = rpccli_samr_lookup_names(pipe_hnd, mem_ctx, &domain_pol,
				       flags, 1, &argv[0],
				       &num_rids, &group_rids,
				       &name_types);

	if (!NT_STATUS_IS_OK(result)) {
		d_printf("Lookup of '%s' failed\n",argv[0]);
   		goto done;
	}

	switch (name_types[0])
	{
	case SID_NAME_DOM_GRP:
		result = rpccli_samr_open_group(pipe_hnd, mem_ctx, &domain_pol,
					     MAXIMUM_ALLOWED_ACCESS,
					     group_rids[0], &group_pol);
		if (!NT_STATUS_IS_OK(result)) {
			d_printf("Request open_group failed");
   			goto done;
		}
                
		group_rid = group_rids[0];
                
		result = rpccli_samr_query_groupmem(pipe_hnd, mem_ctx, &group_pol,
                                 &num_members, &group_rids,
                                 &group_attrs);
		
		if (!NT_STATUS_IS_OK(result)) {
			d_printf("Unable to query group members of %s",argv[0]);
   			goto done;
		}
		
		if (opt_verbose) {
			d_printf("Domain Group %s (rid: %d) has %d members\n",
				argv[0],group_rid,num_members);
		}

		/* Check if group is anyone's primary group */
                for (i = 0; i < num_members; i++)
		{
	                result = rpccli_samr_open_user(pipe_hnd, mem_ctx, &domain_pol,
					            MAXIMUM_ALLOWED_ACCESS,
					            group_rids[i], &user_pol);
	
	        	if (!NT_STATUS_IS_OK(result)) {
				d_printf("Unable to open group member %d\n",group_rids[i]);
	           		goto done;
	        	}
	
	                ZERO_STRUCT(user_ctr);

	                result = rpccli_samr_query_userinfo(pipe_hnd, mem_ctx, &user_pol,
	                                                 21, &user_ctr);
	
	        	if (!NT_STATUS_IS_OK(result)) {
				d_printf("Unable to lookup userinfo for group member %d\n",group_rids[i]);
	           		goto done;
	        	}
	
			if (user_ctr->info.id21->group_rid == group_rid) {
				unistr2_to_ascii(temp, &(user_ctr->info.id21)->uni_user_name, 
						sizeof(temp)-1);
				if (opt_verbose) 
					d_printf("Group is primary group of %s\n",temp);
				group_is_primary = True;
                        }

			rpccli_samr_close(pipe_hnd, mem_ctx, &user_pol);
		}
                
		if (group_is_primary) {
			d_printf("Unable to delete group because some of it's "
				 "members have it as primary group\n");
			result = NT_STATUS_MEMBERS_PRIMARY_GROUP;
			goto done;
		}
     
		/* remove all group members */
		for (i = 0; i < num_members; i++)
		{
			if (opt_verbose) 
				d_printf("Remove group member %d...",group_rids[i]);
			result = rpccli_samr_del_groupmem(pipe_hnd, mem_ctx, &group_pol, group_rids[i]);

			if (NT_STATUS_IS_OK(result)) {
				if (opt_verbose)
					d_printf("ok\n");
			} else {
				if (opt_verbose)
					d_printf("failed\n");
				goto done;
			}	
		}

		result = rpccli_samr_delete_dom_group(pipe_hnd, mem_ctx, &group_pol);

		break;
	/* removing a local group is easier... */
	case SID_NAME_ALIAS:
		result = rpccli_samr_open_alias(pipe_hnd, mem_ctx, &domain_pol,
					     MAXIMUM_ALLOWED_ACCESS,
					     group_rids[0], &group_pol);

		if (!NT_STATUS_IS_OK(result)) {
			d_printf("Request open_alias failed\n");
   			goto done;
		}
		
		result = rpccli_samr_delete_dom_alias(pipe_hnd, mem_ctx, &group_pol);
		break;
	default:
		d_printf("%s is of type %s. This command is only for deleting local or global groups\n",
			argv[0],sid_type_lookup(name_types[0]));
		result = NT_STATUS_UNSUCCESSFUL;
		goto done;
	}
         
	
	if (NT_STATUS_IS_OK(result)) {
		if (opt_verbose)
			d_printf("Deleted %s '%s'\n",sid_type_lookup(name_types[0]),argv[0]);
	} else {
		d_printf("Deleting of %s failed: %s\n",argv[0],
			get_friendly_nt_error_msg(result));
	}
	
 done:
	return result;	
        
}

static int rpc_group_delete(int argc, const char **argv)
{
	return run_rpc_command(NULL, PI_SAMR, 0, rpc_group_delete_internals,
                               argc,argv);
}

static NTSTATUS rpc_group_add_internals(const DOM_SID *domain_sid,
					const char *domain_name, 
					struct cli_state *cli,
					struct rpc_pipe_client *pipe_hnd,
					TALLOC_CTX *mem_ctx,
					int argc,
					const char **argv)
{
	POLICY_HND connect_pol, domain_pol, group_pol;
	NTSTATUS result = NT_STATUS_UNSUCCESSFUL;
	GROUP_INFO_CTR group_info;

	if (argc != 1) {
		d_printf("Group name must be specified\n");
		rpc_group_usage(argc, argv);
		return NT_STATUS_OK;
	}

	/* Get sam policy handle */
	
	result = rpccli_samr_connect(pipe_hnd, mem_ctx, MAXIMUM_ALLOWED_ACCESS, 
				  &connect_pol);
	if (!NT_STATUS_IS_OK(result)) goto done;
	
	/* Get domain policy handle */
	
	result = rpccli_samr_open_domain(pipe_hnd, mem_ctx, &connect_pol,
				      MAXIMUM_ALLOWED_ACCESS,
				      domain_sid, &domain_pol);
	if (!NT_STATUS_IS_OK(result)) goto done;

	/* Create the group */

	result = rpccli_samr_create_dom_group(pipe_hnd, mem_ctx, &domain_pol,
					   argv[0], MAXIMUM_ALLOWED_ACCESS,
					   &group_pol);
	if (!NT_STATUS_IS_OK(result)) goto done;

	if (strlen(opt_comment) == 0) goto done;

	/* We've got a comment to set */

	group_info.switch_value1 = 4;
	init_samr_group_info4(&group_info.group.info4, opt_comment);

	result = rpccli_samr_set_groupinfo(pipe_hnd, mem_ctx, &group_pol, &group_info);
	if (!NT_STATUS_IS_OK(result)) goto done;
	
 done:
	if (NT_STATUS_IS_OK(result))
		DEBUG(5, ("add group succeeded\n"));
	else
		d_printf("add group failed: %s\n", nt_errstr(result));

	return result;
}

static NTSTATUS rpc_alias_add_internals(const DOM_SID *domain_sid,
					const char *domain_name, 
					struct cli_state *cli,
					struct rpc_pipe_client *pipe_hnd,
					TALLOC_CTX *mem_ctx,
					int argc,
					const char **argv)
{
	POLICY_HND connect_pol, domain_pol, alias_pol;
	NTSTATUS result = NT_STATUS_UNSUCCESSFUL;
	ALIAS_INFO_CTR alias_info;

	if (argc != 1) {
		d_printf("Alias name must be specified\n");
		rpc_group_usage(argc, argv);
		return NT_STATUS_OK;
	}

	/* Get sam policy handle */
	
	result = rpccli_samr_connect(pipe_hnd, mem_ctx, MAXIMUM_ALLOWED_ACCESS, 
				  &connect_pol);
	if (!NT_STATUS_IS_OK(result)) goto done;
	
	/* Get domain policy handle */
	
	result = rpccli_samr_open_domain(pipe_hnd, mem_ctx, &connect_pol,
				      MAXIMUM_ALLOWED_ACCESS,
				      domain_sid, &domain_pol);
	if (!NT_STATUS_IS_OK(result)) goto done;

	/* Create the group */

	result = rpccli_samr_create_dom_alias(pipe_hnd, mem_ctx, &domain_pol,
					   argv[0], &alias_pol);
	if (!NT_STATUS_IS_OK(result)) goto done;

	if (strlen(opt_comment) == 0) goto done;

	/* We've got a comment to set */

	alias_info.level = 3;
	init_samr_alias_info3(&alias_info.alias.info3, opt_comment);

	result = rpccli_samr_set_aliasinfo(pipe_hnd, mem_ctx, &alias_pol, &alias_info);
	if (!NT_STATUS_IS_OK(result)) goto done;
	
 done:
	if (NT_STATUS_IS_OK(result))
		DEBUG(5, ("add alias succeeded\n"));
	else
		d_printf("add alias failed: %s\n", nt_errstr(result));

	return result;
}

static int rpc_group_add(int argc, const char **argv)
{
	if (opt_localgroup)
		return run_rpc_command(NULL, PI_SAMR, 0,
				       rpc_alias_add_internals,
				       argc, argv);

	return run_rpc_command(NULL, PI_SAMR, 0,
			       rpc_group_add_internals,
			       argc, argv);
}

static NTSTATUS get_sid_from_name(struct cli_state *cli,
				TALLOC_CTX *mem_ctx,
				const char *name,
				DOM_SID *sid,
				enum SID_NAME_USE *type)
{
	DOM_SID *sids = NULL;
	uint32 *types = NULL;
	struct rpc_pipe_client *pipe_hnd;
	POLICY_HND lsa_pol;
	NTSTATUS result = NT_STATUS_UNSUCCESSFUL;

	pipe_hnd = cli_rpc_pipe_open_noauth(cli, PI_LSARPC, &result);
	if (!pipe_hnd) {
		goto done;
	}

	result = rpccli_lsa_open_policy(pipe_hnd, mem_ctx, False,
				     SEC_RIGHTS_MAXIMUM_ALLOWED, &lsa_pol);

	if (!NT_STATUS_IS_OK(result)) {
		goto done;
	}

	result = rpccli_lsa_lookup_names(pipe_hnd, mem_ctx, &lsa_pol, 1,
				      &name, &sids, &types);

	if (NT_STATUS_IS_OK(result)) {
		sid_copy(sid, &sids[0]);
		*type = types[0];
	}

	rpccli_lsa_close(pipe_hnd, mem_ctx, &lsa_pol);

 done:
	if (pipe_hnd) {
		cli_rpc_pipe_close(pipe_hnd);
	}

	if (!NT_STATUS_IS_OK(result) && (StrnCaseCmp(name, "S-", 2) == 0)) {

		/* Try as S-1-5-whatever */

		DOM_SID tmp_sid;

		if (string_to_sid(&tmp_sid, name)) {
			sid_copy(sid, &tmp_sid);
			*type = SID_NAME_UNKNOWN;
			result = NT_STATUS_OK;
		}
	}

	return result;
}

static NTSTATUS rpc_add_groupmem(struct rpc_pipe_client *pipe_hnd,
				TALLOC_CTX *mem_ctx,
				const DOM_SID *group_sid,
				const char *member)
{
	POLICY_HND connect_pol, domain_pol;
	NTSTATUS result;
	uint32 group_rid;
	POLICY_HND group_pol;

	uint32 num_rids;
	uint32 *rids = NULL;
	uint32 *rid_types = NULL;

	DOM_SID sid;

	sid_copy(&sid, group_sid);

	if (!sid_split_rid(&sid, &group_rid)) {
		return NT_STATUS_UNSUCCESSFUL;
	}

	/* Get sam policy handle */	
	result = rpccli_samr_connect(pipe_hnd, mem_ctx, MAXIMUM_ALLOWED_ACCESS, 
				  &connect_pol);
	if (!NT_STATUS_IS_OK(result)) {
		return result;
	}
	
	/* Get domain policy handle */
	result = rpccli_samr_open_domain(pipe_hnd, mem_ctx, &connect_pol,
				      MAXIMUM_ALLOWED_ACCESS,
				      &sid, &domain_pol);
	if (!NT_STATUS_IS_OK(result)) {
		return result;
	}

	result = rpccli_samr_lookup_names(pipe_hnd, mem_ctx, &domain_pol, 1000,
				       1, &member,
				       &num_rids, &rids, &rid_types);

	if (!NT_STATUS_IS_OK(result)) {
		d_printf("Could not lookup up group member %s\n", member);
		goto done;
	}

	result = rpccli_samr_open_group(pipe_hnd, mem_ctx, &domain_pol,
				     MAXIMUM_ALLOWED_ACCESS,
				     group_rid, &group_pol);

	if (!NT_STATUS_IS_OK(result)) {
		goto done;
	}

	result = rpccli_samr_add_groupmem(pipe_hnd, mem_ctx, &group_pol, rids[0]);

 done:
	rpccli_samr_close(pipe_hnd, mem_ctx, &connect_pol);
	return result;
}

static NTSTATUS rpc_add_aliasmem(struct rpc_pipe_client *pipe_hnd,
				TALLOC_CTX *mem_ctx,
				const DOM_SID *alias_sid,
				const char *member)
{
	POLICY_HND connect_pol, domain_pol;
	NTSTATUS result;
	uint32 alias_rid;
	POLICY_HND alias_pol;

	DOM_SID member_sid;
	enum SID_NAME_USE member_type;

	DOM_SID sid;

	sid_copy(&sid, alias_sid);

	if (!sid_split_rid(&sid, &alias_rid)) {
		return NT_STATUS_UNSUCCESSFUL;
	}

	result = get_sid_from_name(pipe_hnd->cli, mem_ctx, member,
				   &member_sid, &member_type);

	if (!NT_STATUS_IS_OK(result)) {
		d_printf("Could not lookup up group member %s\n", member);
		return result;
	}

	/* Get sam policy handle */	
	result = rpccli_samr_connect(pipe_hnd, mem_ctx, MAXIMUM_ALLOWED_ACCESS, 
				  &connect_pol);
	if (!NT_STATUS_IS_OK(result)) {
		goto done;
	}
	
	/* Get domain policy handle */
	result = rpccli_samr_open_domain(pipe_hnd, mem_ctx, &connect_pol,
				      MAXIMUM_ALLOWED_ACCESS,
				      &sid, &domain_pol);
	if (!NT_STATUS_IS_OK(result)) {
		goto done;
	}

	result = rpccli_samr_open_alias(pipe_hnd, mem_ctx, &domain_pol,
				     MAXIMUM_ALLOWED_ACCESS,
				     alias_rid, &alias_pol);

	if (!NT_STATUS_IS_OK(result)) {
		return result;
	}

	result = rpccli_samr_add_aliasmem(pipe_hnd, mem_ctx, &alias_pol, &member_sid);

	if (!NT_STATUS_IS_OK(result)) {
		return result;
	}

 done:
	rpccli_samr_close(pipe_hnd, mem_ctx, &connect_pol);
	return result;
}

static NTSTATUS rpc_group_addmem_internals(const DOM_SID *domain_sid,
					const char *domain_name, 
					struct cli_state *cli,
					struct rpc_pipe_client *pipe_hnd,
					TALLOC_CTX *mem_ctx,
					int argc,
					const char **argv)
{
	DOM_SID group_sid;
	enum SID_NAME_USE group_type;

	if (argc != 2) {
		d_printf("Usage: 'net rpc group addmem <group> <member>\n");
		return NT_STATUS_UNSUCCESSFUL;
	}

	if (!NT_STATUS_IS_OK(get_sid_from_name(cli, mem_ctx, argv[0],
					       &group_sid, &group_type))) {
		d_printf("Could not lookup group name %s\n", argv[0]);
		return NT_STATUS_UNSUCCESSFUL;
	}

	if (group_type == SID_NAME_DOM_GRP) {
		NTSTATUS result = rpc_add_groupmem(pipe_hnd, mem_ctx,
						   &group_sid, argv[1]);

		if (!NT_STATUS_IS_OK(result)) {
			d_printf("Could not add %s to %s: %s\n",
				 argv[1], argv[0], nt_errstr(result));
		}
		return result;
	}

	if (group_type == SID_NAME_ALIAS) {
		NTSTATUS result = rpc_add_aliasmem(pipe_hnd, mem_ctx,
						   &group_sid, argv[1]);

		if (!NT_STATUS_IS_OK(result)) {
			d_printf("Could not add %s to %s: %s\n",
				 argv[1], argv[0], nt_errstr(result));
		}
		return result;
	}

	d_printf("Can only add members to global or local groups which "
		 "%s is not\n", argv[0]);

	return NT_STATUS_UNSUCCESSFUL;
}

static int rpc_group_addmem(int argc, const char **argv)
{
	return run_rpc_command(NULL, PI_SAMR, 0,
			       rpc_group_addmem_internals,
			       argc, argv);
}

static NTSTATUS rpc_del_groupmem(struct rpc_pipe_client *pipe_hnd,
				TALLOC_CTX *mem_ctx,
				const DOM_SID *group_sid,
				const char *member)
{
	POLICY_HND connect_pol, domain_pol;
	NTSTATUS result;
	uint32 group_rid;
	POLICY_HND group_pol;

	uint32 num_rids;
	uint32 *rids = NULL;
	uint32 *rid_types = NULL;

	DOM_SID sid;

	sid_copy(&sid, group_sid);

	if (!sid_split_rid(&sid, &group_rid))
		return NT_STATUS_UNSUCCESSFUL;

	/* Get sam policy handle */	
	result = rpccli_samr_connect(pipe_hnd, mem_ctx, MAXIMUM_ALLOWED_ACCESS, 
				  &connect_pol);
	if (!NT_STATUS_IS_OK(result))
		return result;
	
	/* Get domain policy handle */
	result = rpccli_samr_open_domain(pipe_hnd, mem_ctx, &connect_pol,
				      MAXIMUM_ALLOWED_ACCESS,
				      &sid, &domain_pol);
	if (!NT_STATUS_IS_OK(result))
		return result;

	result = rpccli_samr_lookup_names(pipe_hnd, mem_ctx, &domain_pol, 1000,
				       1, &member,
				       &num_rids, &rids, &rid_types);

	if (!NT_STATUS_IS_OK(result)) {
		d_printf("Could not lookup up group member %s\n", member);
		goto done;
	}

	result = rpccli_samr_open_group(pipe_hnd, mem_ctx, &domain_pol,
				     MAXIMUM_ALLOWED_ACCESS,
				     group_rid, &group_pol);

	if (!NT_STATUS_IS_OK(result))
		goto done;

	result = rpccli_samr_del_groupmem(pipe_hnd, mem_ctx, &group_pol, rids[0]);

 done:
	rpccli_samr_close(pipe_hnd, mem_ctx, &connect_pol);
	return result;
}

static NTSTATUS rpc_del_aliasmem(struct rpc_pipe_client *pipe_hnd,
				TALLOC_CTX *mem_ctx,
				const DOM_SID *alias_sid,
				const char *member)
{
	POLICY_HND connect_pol, domain_pol;
	NTSTATUS result;
	uint32 alias_rid;
	POLICY_HND alias_pol;

	DOM_SID member_sid;
	enum SID_NAME_USE member_type;

	DOM_SID sid;

	sid_copy(&sid, alias_sid);

	if (!sid_split_rid(&sid, &alias_rid))
		return NT_STATUS_UNSUCCESSFUL;

	result = get_sid_from_name(pipe_hnd->cli, mem_ctx, member,
				   &member_sid, &member_type);

	if (!NT_STATUS_IS_OK(result)) {
		d_printf("Could not lookup up group member %s\n", member);
		return result;
	}

	/* Get sam policy handle */	
	result = rpccli_samr_connect(pipe_hnd, mem_ctx, MAXIMUM_ALLOWED_ACCESS, 
				  &connect_pol);
	if (!NT_STATUS_IS_OK(result)) {
		goto done;
	}
	
	/* Get domain policy handle */
	result = rpccli_samr_open_domain(pipe_hnd, mem_ctx, &connect_pol,
				      MAXIMUM_ALLOWED_ACCESS,
				      &sid, &domain_pol);
	if (!NT_STATUS_IS_OK(result)) {
		goto done;
	}

	result = rpccli_samr_open_alias(pipe_hnd, mem_ctx, &domain_pol,
				     MAXIMUM_ALLOWED_ACCESS,
				     alias_rid, &alias_pol);

	if (!NT_STATUS_IS_OK(result))
		return result;

	result = rpccli_samr_del_aliasmem(pipe_hnd, mem_ctx, &alias_pol, &member_sid);

	if (!NT_STATUS_IS_OK(result))
		return result;

 done:
	rpccli_samr_close(pipe_hnd, mem_ctx, &connect_pol);
	return result;
}

static NTSTATUS rpc_group_delmem_internals(const DOM_SID *domain_sid,
					const char *domain_name, 
					struct cli_state *cli,
					struct rpc_pipe_client *pipe_hnd,
					TALLOC_CTX *mem_ctx,
					int argc,
					const char **argv)
{
	DOM_SID group_sid;
	enum SID_NAME_USE group_type;

	if (argc != 2) {
		d_printf("Usage: 'net rpc group delmem <group> <member>\n");
		return NT_STATUS_UNSUCCESSFUL;
	}

	if (!NT_STATUS_IS_OK(get_sid_from_name(cli, mem_ctx, argv[0],
					       &group_sid, &group_type))) {
		d_printf("Could not lookup group name %s\n", argv[0]);
		return NT_STATUS_UNSUCCESSFUL;
	}

	if (group_type == SID_NAME_DOM_GRP) {
		NTSTATUS result = rpc_del_groupmem(pipe_hnd, mem_ctx,
						   &group_sid, argv[1]);

		if (!NT_STATUS_IS_OK(result)) {
			d_printf("Could not del %s from %s: %s\n",
				 argv[1], argv[0], nt_errstr(result));
		}
		return result;
	}

	if (group_type == SID_NAME_ALIAS) {
		NTSTATUS result = rpc_del_aliasmem(pipe_hnd, mem_ctx, 
						   &group_sid, argv[1]);

		if (!NT_STATUS_IS_OK(result)) {
			d_printf("Could not del %s from %s: %s\n",
				 argv[1], argv[0], nt_errstr(result));
		}
		return result;
	}

	d_printf("Can only delete members from global or local groups which "
		 "%s is not\n", argv[0]);

	return NT_STATUS_UNSUCCESSFUL;
}

static int rpc_group_delmem(int argc, const char **argv)
{
	return run_rpc_command(NULL, PI_SAMR, 0,
			       rpc_group_delmem_internals,
			       argc, argv);
}

/** 
 * List groups on a remote RPC server
 *
 * All parameters are provided by the run_rpc_command function, except for
 * argc, argv which are passes through. 
 *
 * @param domain_sid The domain sid acquired from the remote server
 * @param cli A cli_state connected to the server.
 * @param mem_ctx Talloc context, destoyed on completion of the function.
 * @param argc  Standard main() style argc
 * @param argv  Standard main() style argv.  Initial components are already
 *              stripped
 *
 * @return Normal NTSTATUS return.
 **/

static NTSTATUS rpc_group_list_internals(const DOM_SID *domain_sid,
					const char *domain_name, 
					struct cli_state *cli,
					struct rpc_pipe_client *pipe_hnd,
					TALLOC_CTX *mem_ctx,
					int argc,
					const char **argv)
{
	POLICY_HND connect_pol, domain_pol;
	NTSTATUS result = NT_STATUS_UNSUCCESSFUL;
	uint32 start_idx=0, max_entries=250, num_entries, i, loop_count = 0;
	struct acct_info *groups;
	BOOL global = False;
	BOOL local = False;
	BOOL builtin = False;

	if (argc == 0) {
		global = True;
		local = True;
		builtin = True;
	}

	for (i=0; i<argc; i++) {
		if (strequal(argv[i], "global"))
			global = True;

		if (strequal(argv[i], "local"))
			local = True;

		if (strequal(argv[i], "builtin"))
			builtin = True;
	}

	/* Get sam policy handle */
	
	result = rpccli_samr_connect(pipe_hnd, mem_ctx, MAXIMUM_ALLOWED_ACCESS, 
				  &connect_pol);
	if (!NT_STATUS_IS_OK(result)) {
		goto done;
	}
	
	/* Get domain policy handle */
	
	result = rpccli_samr_open_domain(pipe_hnd, mem_ctx, &connect_pol,
				      MAXIMUM_ALLOWED_ACCESS,
				      domain_sid, &domain_pol);
	if (!NT_STATUS_IS_OK(result)) {
		goto done;
	}

	/* Query domain groups */
	if (opt_long_list_entries)
		d_printf("\nGroup name            Comment"\
			 "\n-----------------------------\n");
	do {
		SAM_DISPINFO_CTR ctr;
		SAM_DISPINFO_3 info3;
		uint32 max_size;

		ZERO_STRUCT(ctr);
		ZERO_STRUCT(info3);
		ctr.sam.info3 = &info3;

		if (!global) break;

		get_query_dispinfo_params(
			loop_count, &max_entries, &max_size);

		result = rpccli_samr_query_dispinfo(pipe_hnd, mem_ctx, &domain_pol,
						 &start_idx, 3, &num_entries,
						 max_entries, max_size, &ctr);

		if (!NT_STATUS_IS_OK(result) &&
		    !NT_STATUS_EQUAL(result, STATUS_MORE_ENTRIES))
			break;
						 
		for (i = 0; i < num_entries; i++) {

			fstring group, desc;

			unistr2_to_ascii(group, &(&ctr.sam.info3->str[i])->uni_grp_name, sizeof(group)-1);
			unistr2_to_ascii(desc, &(&ctr.sam.info3->str[i])->uni_grp_desc, sizeof(desc)-1);
			
			if (opt_long_list_entries)
				printf("%-21.21s %-50.50s\n",
				       group, desc);
			else
				printf("%s\n", group);
		}
	} while (NT_STATUS_EQUAL(result, STATUS_MORE_ENTRIES));
	/* query domain aliases */
	start_idx = 0;
	do {
		if (!local) break;

		/* The max_size field in cli_samr_enum_als_groups is more like
		 * an account_control field with indiviual bits what to
		 * retrieve. Set this to 0xffff as NT4 usrmgr.exe does to get
		 * everything. I'm too lazy (sorry) to get this through to
		 * rpc_parse/ etc.  Volker */

		result = rpccli_samr_enum_als_groups(pipe_hnd, mem_ctx, &domain_pol,
						  &start_idx, 0xffff,
						  &groups, &num_entries);

		if (!NT_STATUS_IS_OK(result) &&
		    !NT_STATUS_EQUAL(result, STATUS_MORE_ENTRIES))
			break;
						 
		for (i = 0; i < num_entries; i++) {

			char *description = NULL;

			if (opt_long_list_entries) {

				POLICY_HND alias_pol;
				ALIAS_INFO_CTR ctr;

				if ((NT_STATUS_IS_OK(rpccli_samr_open_alias(pipe_hnd, mem_ctx,
									 &domain_pol,
									 0x8,
									 groups[i].rid,
									 &alias_pol))) &&
				    (NT_STATUS_IS_OK(rpccli_samr_query_alias_info(pipe_hnd, mem_ctx,
									       &alias_pol, 3,
									       &ctr))) &&
				    (NT_STATUS_IS_OK(rpccli_samr_close(pipe_hnd, mem_ctx,
								    &alias_pol)))) {
					description = unistr2_tdup(mem_ctx,
								   ctr.alias.info3.description.string);
				}
			}
			
			if (description != NULL) {
				printf("%-21.21s %-50.50s\n", 
				       groups[i].acct_name,
				       description);
			} else {
				printf("%s\n", groups[i].acct_name);
			}
		}
	} while (NT_STATUS_EQUAL(result, STATUS_MORE_ENTRIES));
	rpccli_samr_close(pipe_hnd, mem_ctx, &domain_pol);
	/* Get builtin policy handle */
	
	result = rpccli_samr_open_domain(pipe_hnd, mem_ctx, &connect_pol,
				      MAXIMUM_ALLOWED_ACCESS,
				      &global_sid_Builtin, &domain_pol);
	if (!NT_STATUS_IS_OK(result)) {
		goto done;
	}
	/* query builtin aliases */
	start_idx = 0;
	do {
		if (!builtin) break;

		result = rpccli_samr_enum_als_groups(pipe_hnd, mem_ctx, &domain_pol,
						  &start_idx, max_entries,
						  &groups, &num_entries);
						 
		if (!NT_STATUS_IS_OK(result) &&
		    !NT_STATUS_EQUAL(result, STATUS_MORE_ENTRIES))
			break;
						 
		for (i = 0; i < num_entries; i++) {

			char *description = NULL;

			if (opt_long_list_entries) {

				POLICY_HND alias_pol;
				ALIAS_INFO_CTR ctr;

				if ((NT_STATUS_IS_OK(rpccli_samr_open_alias(pipe_hnd, mem_ctx,
									 &domain_pol,
									 0x8,
									 groups[i].rid,
									 &alias_pol))) &&
				    (NT_STATUS_IS_OK(rpccli_samr_query_alias_info(pipe_hnd, mem_ctx,
									       &alias_pol, 3,
									       &ctr))) &&
				    (NT_STATUS_IS_OK(rpccli_samr_close(pipe_hnd, mem_ctx,
								    &alias_pol)))) {
					description = unistr2_tdup(mem_ctx,
								   ctr.alias.info3.description.string);
				}
			}
			
			if (description != NULL) {
				printf("%-21.21s %-50.50s\n", 
				       groups[i].acct_name,
				       description);
			} else {
				printf("%s\n", groups[i].acct_name);
			}
		}
	} while (NT_STATUS_EQUAL(result, STATUS_MORE_ENTRIES));

 done:
	return result;
}

static int rpc_group_list(int argc, const char **argv)
{
	return run_rpc_command(NULL, PI_SAMR, 0,
			       rpc_group_list_internals,
			       argc, argv);
}

static NTSTATUS rpc_list_group_members(struct rpc_pipe_client *pipe_hnd,
					TALLOC_CTX *mem_ctx,
					const char *domain_name,
					const DOM_SID *domain_sid,
					POLICY_HND *domain_pol,
					uint32 rid)
{
	NTSTATUS result;
	POLICY_HND group_pol;
	uint32 num_members, *group_rids, *group_attrs;
	uint32 num_names;
	char **names;
	uint32 *name_types;
	int i;

	fstring sid_str;
	sid_to_string(sid_str, domain_sid);

	result = rpccli_samr_open_group(pipe_hnd, mem_ctx, domain_pol,
				     MAXIMUM_ALLOWED_ACCESS,
				     rid, &group_pol);

	if (!NT_STATUS_IS_OK(result))
		return result;

	result = rpccli_samr_query_groupmem(pipe_hnd, mem_ctx, &group_pol,
					 &num_members, &group_rids,
					 &group_attrs);

	if (!NT_STATUS_IS_OK(result))
		return result;

	while (num_members > 0) {
		int this_time = 512;

		if (num_members < this_time)
			this_time = num_members;

		result = rpccli_samr_lookup_rids(pipe_hnd, mem_ctx, domain_pol,
					      this_time, group_rids,
					      &num_names, &names, &name_types);

		if (!NT_STATUS_IS_OK(result))
			return result;

		/* We only have users as members, but make the output
		   the same as the output of alias members */

		for (i = 0; i < this_time; i++) {

			if (opt_long_list_entries) {
				printf("%s-%d %s\\%s %d\n", sid_str,
				       group_rids[i], domain_name, names[i],
				       SID_NAME_USER);
			} else {
				printf("%s\\%s\n", domain_name, names[i]);
			}
		}

		num_members -= this_time;
		group_rids += 512;
	}

	return NT_STATUS_OK;
}

static NTSTATUS rpc_list_alias_members(struct rpc_pipe_client *pipe_hnd,
					TALLOC_CTX *mem_ctx,
					POLICY_HND *domain_pol,
					uint32 rid)
{
	NTSTATUS result;
	struct rpc_pipe_client *lsa_pipe;
	POLICY_HND alias_pol, lsa_pol;
	uint32 num_members;
	DOM_SID *alias_sids;
	char **domains;
	char **names;
	uint32 *types;
	int i;

	result = rpccli_samr_open_alias(pipe_hnd, mem_ctx, domain_pol,
				     MAXIMUM_ALLOWED_ACCESS, rid, &alias_pol);

	if (!NT_STATUS_IS_OK(result))
		return result;

	result = rpccli_samr_query_aliasmem(pipe_hnd, mem_ctx, &alias_pol,
					 &num_members, &alias_sids);

	if (!NT_STATUS_IS_OK(result)) {
		d_printf("Couldn't list alias members\n");
		return result;
	}

	if (num_members == 0) {
		return NT_STATUS_OK;
	}

	lsa_pipe = cli_rpc_pipe_open_noauth(pipe_hnd->cli, PI_LSARPC, &result);
	if (!lsa_pipe) {
		d_printf("Couldn't open LSA pipe. Error was %s\n",
			nt_errstr(result) );
		return result;
	}

	result = rpccli_lsa_open_policy(lsa_pipe, mem_ctx, True,
				     SEC_RIGHTS_MAXIMUM_ALLOWED, &lsa_pol);

	if (!NT_STATUS_IS_OK(result)) {
		d_printf("Couldn't open LSA policy handle\n");
		cli_rpc_pipe_close(lsa_pipe);
		return result;
	}

	result = rpccli_lsa_lookup_sids(lsa_pipe, mem_ctx, &lsa_pol, num_members,
				     alias_sids, 
				     &domains, &names, &types);

	if (!NT_STATUS_IS_OK(result) &&
	    !NT_STATUS_EQUAL(result, STATUS_SOME_UNMAPPED)) {
		d_printf("Couldn't lookup SIDs\n");
		cli_rpc_pipe_close(lsa_pipe);
		return result;
	}

	for (i = 0; i < num_members; i++) {
		fstring sid_str;
		sid_to_string(sid_str, &alias_sids[i]);

		if (opt_long_list_entries) {
			printf("%s %s\\%s %d\n", sid_str, 
			       domains[i] ? domains[i] : "*unknown*", 
			       names[i] ? names[i] : "*unknown*", types[i]);
		} else {
			if (domains[i])
				printf("%s\\%s\n", domains[i], names[i]);
			else
				printf("%s\n", sid_str);
		}
	}

	cli_rpc_pipe_close(lsa_pipe);
	return NT_STATUS_OK;
}
 
static NTSTATUS rpc_group_members_internals(const DOM_SID *domain_sid,
					const char *domain_name, 
					struct cli_state *cli,
					struct rpc_pipe_client *pipe_hnd,
					TALLOC_CTX *mem_ctx,
					int argc,
					const char **argv)
{
	NTSTATUS result;
	POLICY_HND connect_pol, domain_pol;
	uint32 num_rids, *rids, *rid_types;

	/* Get sam policy handle */
	
	result = rpccli_samr_connect(pipe_hnd, mem_ctx, MAXIMUM_ALLOWED_ACCESS, 
				  &connect_pol);

	if (!NT_STATUS_IS_OK(result))
		return result;
	
	/* Get domain policy handle */
	
	result = rpccli_samr_open_domain(pipe_hnd, mem_ctx, &connect_pol,
				      MAXIMUM_ALLOWED_ACCESS,
				      domain_sid, &domain_pol);

	if (!NT_STATUS_IS_OK(result))
		return result;

	result = rpccli_samr_lookup_names(pipe_hnd, mem_ctx, &domain_pol, 1000,
				       1, argv, &num_rids, &rids, &rid_types);

	if (!NT_STATUS_IS_OK(result)) {

		/* Ok, did not find it in the global sam, try with builtin */

		DOM_SID sid_Builtin;

		rpccli_samr_close(pipe_hnd, mem_ctx, &domain_pol);

		string_to_sid(&sid_Builtin, "S-1-5-32");		

		result = rpccli_samr_open_domain(pipe_hnd, mem_ctx, &connect_pol,
					      MAXIMUM_ALLOWED_ACCESS,
					      &sid_Builtin, &domain_pol);

		if (!NT_STATUS_IS_OK(result)) {
			d_printf("Couldn't find group %s\n", argv[0]);
			return result;
		}

		result = rpccli_samr_lookup_names(pipe_hnd, mem_ctx, &domain_pol, 1000,
					       1, argv, &num_rids,
					       &rids, &rid_types);

		if (!NT_STATUS_IS_OK(result)) {
			d_printf("Couldn't find group %s\n", argv[0]);
			return result;
		}
	}

	if (num_rids != 1) {
		d_printf("Couldn't find group %s\n", argv[0]);
		return result;
	}

	if (rid_types[0] == SID_NAME_DOM_GRP) {
		return rpc_list_group_members(pipe_hnd, mem_ctx, domain_name,
					      domain_sid, &domain_pol,
					      rids[0]);
	}

	if (rid_types[0] == SID_NAME_ALIAS) {
		return rpc_list_alias_members(pipe_hnd, mem_ctx, &domain_pol,
					      rids[0]);
	}

	return NT_STATUS_NO_SUCH_GROUP;
}

static int rpc_group_members(int argc, const char **argv)
{
	if (argc != 1) {
		return rpc_group_usage(argc, argv);
	}

	return run_rpc_command(NULL, PI_SAMR, 0,
			       rpc_group_members_internals,
			       argc, argv);
}

static NTSTATUS rpc_group_rename_internals(const DOM_SID *domain_sid,
					const char *domain_name, 
					struct cli_state *cli,
					struct rpc_pipe_client *pipe_hnd,
					TALLOC_CTX *mem_ctx,
					int argc,
					const char **argv)
{
	NTSTATUS result;
	POLICY_HND connect_pol, domain_pol, group_pol;
	uint32 num_rids, *rids, *rid_types;
	GROUP_INFO_CTR ctr;

	if (argc != 2) {
		d_printf("Usage: 'net rpc group rename group newname'\n");
		return NT_STATUS_UNSUCCESSFUL;
	}

	/* Get sam policy handle */
	
	result = rpccli_samr_connect(pipe_hnd, mem_ctx, MAXIMUM_ALLOWED_ACCESS, 
				  &connect_pol);

	if (!NT_STATUS_IS_OK(result))
		return result;
	
	/* Get domain policy handle */
	
	result = rpccli_samr_open_domain(pipe_hnd, mem_ctx, &connect_pol,
				      MAXIMUM_ALLOWED_ACCESS,
				      domain_sid, &domain_pol);

	if (!NT_STATUS_IS_OK(result))
		return result;

	result = rpccli_samr_lookup_names(pipe_hnd, mem_ctx, &domain_pol, 1000,
				       1, argv, &num_rids, &rids, &rid_types);

	if (num_rids != 1) {
		d_printf("Couldn't find group %s\n", argv[0]);
		return result;
	}

	if (rid_types[0] != SID_NAME_DOM_GRP) {
		d_printf("Can only rename domain groups\n");
		return NT_STATUS_UNSUCCESSFUL;
	}

	result = rpccli_samr_open_group(pipe_hnd, mem_ctx, &domain_pol,
				     MAXIMUM_ALLOWED_ACCESS,
				     rids[0], &group_pol);

	if (!NT_STATUS_IS_OK(result))
		return result;

	ZERO_STRUCT(ctr);

	ctr.switch_value1 = 2;
	init_samr_group_info2(&ctr.group.info2, argv[1]);

	result = rpccli_samr_set_groupinfo(pipe_hnd, mem_ctx, &group_pol, &ctr);

	if (!NT_STATUS_IS_OK(result))
		return result;

	return NT_STATUS_NO_SUCH_GROUP;
}

static int rpc_group_rename(int argc, const char **argv)
{
	if (argc != 2) {
		return rpc_group_usage(argc, argv);
	}

	return run_rpc_command(NULL, PI_SAMR, 0,
			       rpc_group_rename_internals,
			       argc, argv);
}

/** 
 * 'net rpc group' entrypoint.
 * @param argc  Standard main() style argc
 * @param argc  Standard main() style argv.  Initial components are already
 *              stripped
 **/

int net_rpc_group(int argc, const char **argv) 
{
	struct functable func[] = {
		{"add", rpc_group_add},
		{"delete", rpc_group_delete},
		{"addmem", rpc_group_addmem},
		{"delmem", rpc_group_delmem},
		{"list", rpc_group_list},
		{"members", rpc_group_members},
		{"rename", rpc_group_rename},
		{NULL, NULL}
	};
	
	if (argc == 0) {
		return run_rpc_command(NULL, PI_SAMR, 0, 
				       rpc_group_list_internals,
				       argc, argv);
	}

	return net_run_function(argc, argv, func, rpc_group_usage);
}

/****************************************************************************/

static int rpc_share_usage(int argc, const char **argv)
{
	return net_help_share(argc, argv);
}

/** 
 * Add a share on a remote RPC server
 *
 * All parameters are provided by the run_rpc_command function, except for
 * argc, argv which are passes through. 
 *
 * @param domain_sid The domain sid acquired from the remote server
 * @param cli A cli_state connected to the server.
 * @param mem_ctx Talloc context, destoyed on completion of the function.
 * @param argc  Standard main() style argc
 * @param argv  Standard main() style argv.  Initial components are already
 *              stripped
 *
 * @return Normal NTSTATUS return.
 **/
static NTSTATUS rpc_share_add_internals(const DOM_SID *domain_sid,
					const char *domain_name, 
					struct cli_state *cli,
					struct rpc_pipe_client *pipe_hnd,
					TALLOC_CTX *mem_ctx,int argc,
					const char **argv)
{
	WERROR result;
	char *sharename=talloc_strdup(mem_ctx, argv[0]);
	char *path;
	uint32 type = STYPE_DISKTREE; /* only allow disk shares to be added */
	uint32 num_users=0, perms=0;
	char *password=NULL; /* don't allow a share password */
	uint32 level = 2;

	path = strchr(sharename, '=');
	if (!path)
		return NT_STATUS_UNSUCCESSFUL;
	*path++ = '\0';

	result = rpccli_srvsvc_net_share_add(pipe_hnd, mem_ctx, sharename, type,
					  opt_comment, perms, opt_maxusers,
					  num_users, path, password, 
					  level, NULL);
	return W_ERROR_IS_OK(result) ? NT_STATUS_OK : NT_STATUS_UNSUCCESSFUL;
}

static int rpc_share_add(int argc, const char **argv)
{
	if ((argc < 1) || !strchr(argv[0], '=')) {
		DEBUG(1,("Sharename or path not specified on add\n"));
		return rpc_share_usage(argc, argv);
	}
	return run_rpc_command(NULL, PI_SRVSVC, 0, 
			       rpc_share_add_internals,
			       argc, argv);
}

/** 
 * Delete a share on a remote RPC server
 *
 * All parameters are provided by the run_rpc_command function, except for
 * argc, argv which are passes through. 
 *
 * @param domain_sid The domain sid acquired from the remote server
 * @param cli A cli_state connected to the server.
 * @param mem_ctx Talloc context, destoyed on completion of the function.
 * @param argc  Standard main() style argc
 * @param argv  Standard main() style argv.  Initial components are already
 *              stripped
 *
 * @return Normal NTSTATUS return.
 **/
static NTSTATUS rpc_share_del_internals(const DOM_SID *domain_sid,
					const char *domain_name, 
					struct cli_state *cli,
					struct rpc_pipe_client *pipe_hnd,
					TALLOC_CTX *mem_ctx,
					int argc,
					const char **argv)
{
	WERROR result;

	result = rpccli_srvsvc_net_share_del(pipe_hnd, mem_ctx, argv[0]);
	return W_ERROR_IS_OK(result) ? NT_STATUS_OK : NT_STATUS_UNSUCCESSFUL;
}

/** 
 * Delete a share on a remote RPC server
 *
 * @param domain_sid The domain sid acquired from the remote server
 * @param argc  Standard main() style argc
 * @param argv  Standard main() style argv.  Initial components are already
 *              stripped
 *
 * @return A shell status integer (0 for success)
 **/
static int rpc_share_delete(int argc, const char **argv)
{
	if (argc < 1) {
		DEBUG(1,("Sharename not specified on delete\n"));
		return rpc_share_usage(argc, argv);
	}
	return run_rpc_command(NULL, PI_SRVSVC, 0, 
			       rpc_share_del_internals,
			       argc, argv);
}

/**
 * Formatted print of share info
 *
 * @param info1  pointer to SRV_SHARE_INFO_1 to format
 **/
 
static void display_share_info_1(SRV_SHARE_INFO_1 *info1)
{
	fstring netname = "", remark = "";

	rpcstr_pull_unistr2_fstring(netname, &info1->info_1_str.uni_netname);
	rpcstr_pull_unistr2_fstring(remark, &info1->info_1_str.uni_remark);

	if (opt_long_list_entries) {
		d_printf("%-12s %-8.8s %-50s\n",
			 netname, share_type[info1->info_1.type], remark);
	} else {
		d_printf("%s\n", netname);
	}

}

static WERROR get_share_info(struct rpc_pipe_client *pipe_hnd,
				TALLOC_CTX *mem_ctx, 
				uint32 level,
				int argc,
				const char **argv, 
				SRV_SHARE_INFO_CTR *ctr)
{
	WERROR result;
	SRV_SHARE_INFO info;

	/* no specific share requested, enumerate all */
	if (argc == 0) {

		ENUM_HND hnd;
		uint32 preferred_len = 0xffffffff;

		init_enum_hnd(&hnd, 0);

<<<<<<< HEAD
		return cli_srvsvc_net_share_enum(cli, mem_ctx, level, ctr, 
=======
		return rpccli_srvsvc_net_share_enum(pipe_hnd, mem_ctx, level, ctr, 
>>>>>>> 9fc825ba
						 preferred_len, &hnd);
	}

	/* request just one share */
	result = rpccli_srvsvc_net_share_get_info(pipe_hnd, mem_ctx, argv[0], level, &info);

	if (!W_ERROR_IS_OK(result))
		goto done;

	/* construct ctr */
	ZERO_STRUCTP(ctr);

	ctr->info_level = ctr->switch_value = level;
	ctr->ptr_share_info = ctr->ptr_entries = 1;
	ctr->num_entries = ctr->num_entries2 = 1;

	switch (level) {
	case 1:
	{
		char *s;
		SRV_SHARE_INFO_1 *info1;
		
		ctr->share.info1 = TALLOC_ARRAY(mem_ctx, SRV_SHARE_INFO_1, 1);
		info1 = ctr->share.info1;
				
		memset(ctr->share.info1, 0, sizeof(SRV_SHARE_INFO_1));

		/* Copy pointer crap */

		memcpy(&info1->info_1, &info.share.info1.info_1, sizeof(SH_INFO_1));

		/* Duplicate strings */

		s = unistr2_tdup(mem_ctx, &info.share.info1.info_1_str.uni_netname);
		if (s)
			init_unistr2(&info1->info_1_str.uni_netname, s, UNI_STR_TERMINATE);

		s = unistr2_tdup(mem_ctx, &info.share.info1.info_1_str.uni_remark);
		if (s)
			init_unistr2(&info1->info_1_str.uni_remark, s, UNI_STR_TERMINATE);
	}
	case 2:
	{
		char *s;
		SRV_SHARE_INFO_2 *info2;
		
		ctr->share.info2 = TALLOC_ARRAY(mem_ctx, SRV_SHARE_INFO_2, 1);
		info2 = ctr->share.info2;
				
		memset(ctr->share.info2, 0, sizeof(SRV_SHARE_INFO_2));

		/* Copy pointer crap */

		memcpy(&info2->info_2, &info.share.info2.info_2, sizeof(SH_INFO_2));

		/* Duplicate strings */

		s = unistr2_tdup(mem_ctx, &info.share.info2.info_2_str.uni_netname);
		if (s)
			init_unistr2(&info2->info_2_str.uni_netname, s, UNI_STR_TERMINATE);

		s = unistr2_tdup(mem_ctx, &info.share.info2.info_2_str.uni_remark);
		if (s)
			init_unistr2(&info2->info_2_str.uni_remark, s, UNI_STR_TERMINATE);

		s = unistr2_tdup(mem_ctx, &info.share.info2.info_2_str.uni_path);
		if (s)
			init_unistr2(&info2->info_2_str.uni_path, s, UNI_STR_TERMINATE);

		s = unistr2_tdup(mem_ctx, &info.share.info2.info_2_str.uni_passwd);
		if (s)
			init_unistr2(&info2->info_2_str.uni_passwd, s, UNI_STR_TERMINATE);
	}
	case 502:
	{
		char *s;
		SRV_SHARE_INFO_502 *info502;

		ctr->share.info502 = TALLOC_ARRAY(mem_ctx, SRV_SHARE_INFO_502, 1);
		info502 = ctr->share.info502;

		memset(ctr->share.info502, 0, sizeof(SRV_SHARE_INFO_502));

		/* Copy pointer crap */

		memcpy(&info502->info_502, &info.share.info502.info_502, sizeof(SH_INFO_502));

		/* Duplicate strings */

		s = unistr2_tdup(mem_ctx, &info.share.info502.info_502_str.uni_netname);
		if (s)
			init_unistr2(&info502->info_502_str.uni_netname, s, UNI_STR_TERMINATE);

		s = unistr2_tdup(mem_ctx, &info.share.info502.info_502_str.uni_remark);
		if (s)
			init_unistr2(&info502->info_502_str.uni_remark, s, UNI_STR_TERMINATE);

		s = unistr2_tdup(mem_ctx, &info.share.info502.info_502_str.uni_path);
		if (s)
			init_unistr2(&info502->info_502_str.uni_path, s, UNI_STR_TERMINATE);

		s = unistr2_tdup(mem_ctx, &info.share.info502.info_502_str.uni_passwd);
		if (s)
			init_unistr2(&info502->info_502_str.uni_passwd, s, UNI_STR_TERMINATE);

		info502->info_502_str.sd = dup_sec_desc(mem_ctx, info.share.info502.info_502_str.sd);
				
	}

	} /* switch */

done:
	return result;
}

/** 
 * List shares on a remote RPC server
 *
 * All parameters are provided by the run_rpc_command function, except for
 * argc, argv which are passes through. 
 *
 * @param domain_sid The domain sid acquired from the remote server
 * @param cli A cli_state connected to the server.
 * @param mem_ctx Talloc context, destoyed on completion of the function.
 * @param argc  Standard main() style argc
 * @param argv  Standard main() style argv.  Initial components are already
 *              stripped
 *
 * @return Normal NTSTATUS return.
 **/

static NTSTATUS rpc_share_list_internals(const DOM_SID *domain_sid,
					const char *domain_name, 
					struct cli_state *cli,
					struct rpc_pipe_client *pipe_hnd,
					TALLOC_CTX *mem_ctx,
					int argc,
					const char **argv)
{
	SRV_SHARE_INFO_CTR ctr;
	WERROR result;
	uint32 i, level = 1;

	result = get_share_info(pipe_hnd, mem_ctx, level, argc, argv, &ctr);
	if (!W_ERROR_IS_OK(result))
		goto done;

	/* Display results */

	if (opt_long_list_entries) {
		d_printf(
	"\nEnumerating shared resources (exports) on remote server:\n\n"\
	"\nShare name   Type     Description\n"\
	"----------   ----     -----------\n");
	}
	for (i = 0; i < ctr.num_entries; i++)
		display_share_info_1(&ctr.share.info1[i]);
 done:
	return W_ERROR_IS_OK(result) ? NT_STATUS_OK : NT_STATUS_UNSUCCESSFUL;
}

/*** 
 * 'net rpc share list' entrypoint.
 * @param argc  Standard main() style argc
 * @param argv  Standard main() style argv.  Initial components are already
 *              stripped
 **/
static int rpc_share_list(int argc, const char **argv)
{
	return run_rpc_command(NULL, PI_SRVSVC, 0, rpc_share_list_internals, argc, argv);
}

static BOOL check_share_availability(struct cli_state *cli, const char *netname)
{
	if (!cli_send_tconX(cli, netname, "A:", "", 0)) {
		d_printf("skipping   [%s]: not a file share.\n", netname);
		return False;
	}

	if (!cli_tdis(cli)) 
		return False;

	return True;
}

static BOOL check_share_sanity(struct cli_state *cli, fstring netname, uint32 type)
{
	/* only support disk shares */
	if (! ( type == STYPE_DISKTREE || type == (STYPE_DISKTREE | STYPE_HIDDEN)) ) {
		printf("share [%s] is not a diskshare (type: %x)\n", netname, type);
		return False;
	}

	/* skip builtin shares */
	/* FIXME: should print$ be added too ? */
	if (strequal(netname,"IPC$") || strequal(netname,"ADMIN$") || 
	    strequal(netname,"global")) 
		return False;

	if (opt_exclude && in_list(netname, opt_exclude, False)) {
		printf("excluding  [%s]\n", netname);
		return False;
	}

	return check_share_availability(cli, netname);
}

/** 
 * Migrate shares from a remote RPC server to the local RPC srever
 *
 * All parameters are provided by the run_rpc_command function, except for
 * argc, argv which are passes through. 
 *
 * @param domain_sid The domain sid acquired from the remote server
 * @param cli A cli_state connected to the server.
 * @param mem_ctx Talloc context, destoyed on completion of the function.
 * @param argc  Standard main() style argc
 * @param argv  Standard main() style argv.  Initial components are already
 *              stripped
 *
 * @return Normal NTSTATUS return.
 **/

static NTSTATUS rpc_share_migrate_shares_internals(const DOM_SID *domain_sid,
						const char *domain_name, 
						struct cli_state *cli,
						struct rpc_pipe_client *pipe_hnd,
						TALLOC_CTX *mem_ctx, 
						int argc,
						const char **argv)
{
	WERROR result;
	NTSTATUS nt_status = NT_STATUS_UNSUCCESSFUL;
	SRV_SHARE_INFO_CTR ctr_src;
	uint32 type = STYPE_DISKTREE; /* only allow disk shares to be added */
	char *password = NULL; /* don't allow a share password */
	uint32 i;
	struct rpc_pipe_client *srvsvc_pipe = NULL;
	struct cli_state *cli_dst = NULL;
	uint32 level = 502; /* includes secdesc */

	result = get_share_info(pipe_hnd, mem_ctx, level, argc, argv, &ctr_src);
	if (!W_ERROR_IS_OK(result))
		goto done;

	/* connect destination PI_SRVSVC */
<<<<<<< HEAD
        nt_status = connect_dst_pipe(&cli_dst, PI_SRVSVC, &got_dst_srvsvc_pipe);
=======
        nt_status = connect_dst_pipe(&cli_dst, &srvsvc_pipe, PI_SRVSVC);
>>>>>>> 9fc825ba
        if (!NT_STATUS_IS_OK(nt_status))
                return nt_status;


	for (i = 0; i < ctr_src.num_entries; i++) {

		fstring netname = "", remark = "", path = "";
		/* reset error-code */
		nt_status = NT_STATUS_UNSUCCESSFUL;

		rpcstr_pull_unistr2_fstring(
			netname, &ctr_src.share.info502[i].info_502_str.uni_netname);
		rpcstr_pull_unistr2_fstring(
			remark, &ctr_src.share.info502[i].info_502_str.uni_remark);
		rpcstr_pull_unistr2_fstring(
			path, &ctr_src.share.info502[i].info_502_str.uni_path);

		if (!check_share_sanity(cli, netname, ctr_src.share.info502[i].info_502.type))
			continue;

		/* finally add the share on the dst server */ 

		printf("migrating: [%s], path: %s, comment: %s, without share-ACLs\n", 
			netname, path, remark);

		result = rpccli_srvsvc_net_share_add(srvsvc_pipe, mem_ctx, netname, type, remark,
						  ctr_src.share.info502[i].info_502.perms,
						  ctr_src.share.info502[i].info_502.max_uses,
						  ctr_src.share.info502[i].info_502.num_uses,
						  path, password, level, 
						  NULL);
	
                if (W_ERROR_V(result) == W_ERROR_V(WERR_ALREADY_EXISTS)) {
			printf("           [%s] does already exist\n", netname);
			continue;
		}

		if (!W_ERROR_IS_OK(result)) {
			printf("cannot add share: %s\n", dos_errstr(result));
			goto done;
		}

	}

	nt_status = NT_STATUS_OK;

done:
	if (cli_dst) {
		cli_shutdown(cli_dst);
	}

	return nt_status;

}

/** 
 * Migrate shares from a rpc-server to another
 *
 * @param argc  Standard main() style argc
 * @param argv  Standard main() style argv.  Initial components are already
 *              stripped
 *
 * @return A shell status integer (0 for success)
 **/
static int rpc_share_migrate_shares(int argc, const char **argv)
{

	if (!opt_host) {
		printf("no server to migrate\n");
		return -1;
	}

	return run_rpc_command(NULL, PI_SRVSVC, 0, 
			       rpc_share_migrate_shares_internals,
			       argc, argv);
}

/**
 * Copy a file/dir 
 *
 * @param f	file_info
 * @param mask	current search mask
 * @param state	arg-pointer
 *
 **/
static void copy_fn(const char *mnt, file_info *f, const char *mask, void *state)
{
	static NTSTATUS nt_status;
	static struct copy_clistate *local_state;
	static fstring filename, new_mask;
	fstring dir;
	char *old_dir;

	local_state = (struct copy_clistate *)state;
	nt_status = NT_STATUS_UNSUCCESSFUL;

	if (strequal(f->name, ".") || strequal(f->name, ".."))
		return;

	DEBUG(3,("got mask: %s, name: %s\n", mask, f->name));

	/* DIRECTORY */
	if (f->mode & aDIR) {

		DEBUG(3,("got dir: %s\n", f->name));

		fstrcpy(dir, local_state->cwd);
		fstrcat(dir, "\\");
		fstrcat(dir, f->name);

		switch (net_mode_share)
		{
		case NET_MODE_SHARE_MIGRATE:
			/* create that directory */
			nt_status = net_copy_file(local_state->mem_ctx,
						  local_state->cli_share_src,
						  local_state->cli_share_dst,
						  dir, dir,
						  opt_acls? True : False,
						  opt_attrs? True : False,
						  opt_timestamps? True : False,
						  False);
			break;
		default:
			d_printf("Unsupported mode %d\n", net_mode_share);
			return;
		}

		if (!NT_STATUS_IS_OK(nt_status)) 
			printf("could not handle dir %s: %s\n", 
				dir, nt_errstr(nt_status));

		/* search below that directory */
		fstrcpy(new_mask, dir);
		fstrcat(new_mask, "\\*");

		old_dir = local_state->cwd;
		local_state->cwd = dir;
		if (!sync_files(local_state, new_mask))
			printf("could not handle files\n");
		local_state->cwd = old_dir;

		return;
	}


	/* FILE */
	fstrcpy(filename, local_state->cwd);
	fstrcat(filename, "\\");
	fstrcat(filename, f->name);

	DEBUG(3,("got file: %s\n", filename));

	switch (net_mode_share)
	{
	case NET_MODE_SHARE_MIGRATE:
		nt_status = net_copy_file(local_state->mem_ctx, 
					  local_state->cli_share_src, 
					  local_state->cli_share_dst, 
					  filename, filename, 
					  opt_acls? True : False, 
					  opt_attrs? True : False,
					  opt_timestamps? True: False,
					  True);
		break;
	default:
		d_printf("Unsupported file mode %d\n", net_mode_share);
		return;
	}

	if (!NT_STATUS_IS_OK(nt_status)) 
		printf("could not handle file %s: %s\n", 
			filename, nt_errstr(nt_status));

}

/**
 * sync files, can be called recursivly to list files 
 * and then call copy_fn for each file 
 *
 * @param cp_clistate	pointer to the copy_clistate we work with
 * @param mask		the current search mask
 *
 * @return 		Boolean result
 **/
BOOL sync_files(struct copy_clistate *cp_clistate, pstring mask)
{

	DEBUG(3,("calling cli_list with mask: %s\n", mask));

	if (cli_list(cp_clistate->cli_share_src, mask, cp_clistate->attribute, copy_fn, cp_clistate) == -1) {
		d_printf("listing %s failed with error: %s\n", 
			mask, cli_errstr(cp_clistate->cli_share_src));
		return False;
	}

	return True;
}


/**
 * Set the top level directory permissions before we do any further copies.
 * Should set up ACL inheritance.
 **/

BOOL copy_top_level_perms(struct copy_clistate *cp_clistate, 
				const char *sharename)
{
	NTSTATUS nt_status = NT_STATUS_UNSUCCESSFUL;

	switch (net_mode_share) {
	case NET_MODE_SHARE_MIGRATE:
		DEBUG(3,("calling net_copy_fileattr for '.' directory in share %s\n", sharename));
		nt_status = net_copy_fileattr(cp_clistate->mem_ctx,
						cp_clistate->cli_share_src, 
						cp_clistate->cli_share_dst,
						"\\", "\\",
						opt_acls? True : False, 
						opt_attrs? True : False,
						opt_timestamps? True: False,
						False);
		break;
	default:
		d_printf("Unsupported mode %d\n", net_mode_share);
		break;
	}

	if (!NT_STATUS_IS_OK(nt_status))  {
		printf("Could handle directory attributes for top level directory of share %s. Error %s\n", 
			sharename, nt_errstr(nt_status));
		return False;
	}

	return True;
}

/** 
 * Sync all files inside a remote share to another share (over smb)
 *
 * All parameters are provided by the run_rpc_command function, except for
 * argc, argv which are passes through. 
 *
 * @param domain_sid The domain sid acquired from the remote server
 * @param cli A cli_state connected to the server.
 * @param mem_ctx Talloc context, destoyed on completion of the function.
 * @param argc  Standard main() style argc
 * @param argv  Standard main() style argv.  Initial components are already
 *              stripped
 *
 * @return Normal NTSTATUS return.
 **/

static NTSTATUS rpc_share_migrate_files_internals(const DOM_SID *domain_sid,
						const char *domain_name, 
						struct cli_state *cli,
						struct rpc_pipe_client *pipe_hnd,
						TALLOC_CTX *mem_ctx,
						int argc,
						const char **argv)
{
	WERROR result;
	NTSTATUS nt_status = NT_STATUS_UNSUCCESSFUL;
	SRV_SHARE_INFO_CTR ctr_src;
	uint32 i;
	uint32 level = 502;
	struct copy_clistate cp_clistate;
	BOOL got_src_share = False;
	BOOL got_dst_share = False;
	pstring mask = "\\*";
	char *dst = NULL;

	dst = SMB_STRDUP(opt_destination?opt_destination:"127.0.0.1");

	result = get_share_info(pipe_hnd, mem_ctx, level, argc, argv, &ctr_src);

	if (!W_ERROR_IS_OK(result))
		goto done;

	for (i = 0; i < ctr_src.num_entries; i++) {

		fstring netname = "";

		rpcstr_pull_unistr2_fstring(
			netname, &ctr_src.share.info502[i].info_502_str.uni_netname);

		if (!check_share_sanity(cli, netname, ctr_src.share.info502[i].info_502.type))
			continue;

		/* one might not want to mirror whole discs :) */
		if (strequal(netname, "print$") || netname[1] == '$') {
			d_printf("skipping   [%s]: builtin/hidden share\n", netname);
			continue;
		}

		switch (net_mode_share)
		{
		case NET_MODE_SHARE_MIGRATE:
			printf("syncing");
			break;
		default:
			d_printf("Unsupported mode %d\n", net_mode_share);
			break;
		}
		printf("    [%s] files and directories %s ACLs, %s DOS Attributes %s\n", 
			netname, 
			opt_acls ? "including" : "without", 
			opt_attrs ? "including" : "without",
			opt_timestamps ? "(preserving timestamps)" : "");

		cp_clistate.mem_ctx = mem_ctx;
		cp_clistate.cli_share_src = NULL;
		cp_clistate.cli_share_dst = NULL;
		cp_clistate.cwd = NULL;
		cp_clistate.attribute = aSYSTEM | aHIDDEN | aDIR;

	        /* open share source */
		nt_status = connect_to_service(&cp_clistate.cli_share_src,
					       &cli->dest_ip, cli->desthost,
					       netname, "A:");
		if (!NT_STATUS_IS_OK(nt_status))
			goto done;

		got_src_share = True;

		if (net_mode_share == NET_MODE_SHARE_MIGRATE) {
			/* open share destination */
			nt_status = connect_to_service(&cp_clistate.cli_share_dst,
						       NULL, dst, netname, "A:");
			if (!NT_STATUS_IS_OK(nt_status))
				goto done;

			got_dst_share = True;
		}

		if (!copy_top_level_perms(&cp_clistate, netname)) {
			d_printf("Could not handle the top level directory permissions for the share: %s\n", netname);
			nt_status = NT_STATUS_UNSUCCESSFUL;
			goto done;
		}

		if (!sync_files(&cp_clistate, mask)) {
			d_printf("could not handle files for share: %s\n", netname);
			nt_status = NT_STATUS_UNSUCCESSFUL;
			goto done;
		}
	}

	nt_status = NT_STATUS_OK;

done:

	if (got_src_share)
		cli_shutdown(cp_clistate.cli_share_src);

	if (got_dst_share)
		cli_shutdown(cp_clistate.cli_share_dst);

	return nt_status;

}

static int rpc_share_migrate_files(int argc, const char **argv)
{

	if (!opt_host) {
		printf("no server to migrate\n");
		return -1;
	}

	return run_rpc_command(NULL, PI_SRVSVC, 0, 
			       rpc_share_migrate_files_internals,
			       argc, argv);
}

/** 
 * Migrate share-ACLs from a remote RPC server to the local RPC srever
 *
 * All parameters are provided by the run_rpc_command function, except for
 * argc, argv which are passes through. 
 *
 * @param domain_sid The domain sid acquired from the remote server
 * @param cli A cli_state connected to the server.
 * @param mem_ctx Talloc context, destoyed on completion of the function.
 * @param argc  Standard main() style argc
 * @param argv  Standard main() style argv.  Initial components are already
 *              stripped
 *
 * @return Normal NTSTATUS return.
 **/

static NTSTATUS rpc_share_migrate_security_internals(const DOM_SID *domain_sid,
						const char *domain_name, 
						struct cli_state *cli,
						struct rpc_pipe_client *pipe_hnd,
						TALLOC_CTX *mem_ctx, 
						int argc,
						const char **argv)
{
	WERROR result;
	NTSTATUS nt_status = NT_STATUS_UNSUCCESSFUL;
	SRV_SHARE_INFO_CTR ctr_src;
	SRV_SHARE_INFO info;
	uint32 i;
	struct rpc_pipe_client *srvsvc_pipe = NULL;
	struct cli_state *cli_dst = NULL;
	uint32 level = 502; /* includes secdesc */

	result = get_share_info(pipe_hnd, mem_ctx, level, argc, argv, &ctr_src);

	if (!W_ERROR_IS_OK(result))
		goto done;

	/* connect destination PI_SRVSVC */
<<<<<<< HEAD
        nt_status = connect_dst_pipe(&cli_dst, PI_SRVSVC, &got_dst_srvsvc_pipe);
=======
        nt_status = connect_dst_pipe(&cli_dst, &srvsvc_pipe, PI_SRVSVC);
>>>>>>> 9fc825ba
        if (!NT_STATUS_IS_OK(nt_status))
                return nt_status;


	for (i = 0; i < ctr_src.num_entries; i++) {

		fstring netname = "", remark = "", path = "";
		/* reset error-code */
		nt_status = NT_STATUS_UNSUCCESSFUL;

		rpcstr_pull_unistr2_fstring(
			netname, &ctr_src.share.info502[i].info_502_str.uni_netname);
		rpcstr_pull_unistr2_fstring(
			remark, &ctr_src.share.info502[i].info_502_str.uni_remark);
		rpcstr_pull_unistr2_fstring(
			path, &ctr_src.share.info502[i].info_502_str.uni_path);

		if (!check_share_sanity(cli, netname, ctr_src.share.info502[i].info_502.type))
			continue;

		printf("migrating: [%s], path: %s, comment: %s, including share-ACLs\n", 
			netname, path, remark);

		if (opt_verbose)
			display_sec_desc(ctr_src.share.info502[i].info_502_str.sd);

		/* init info */
		ZERO_STRUCT(info);

		info.switch_value = level;
		info.ptr_share_ctr = 1;

		/* FIXME: shouldn't we be able to just set the security descriptor ? */
		info.share.info502 = ctr_src.share.info502[i];

		/* finally modify the share on the dst server */
		result = rpccli_srvsvc_net_share_set_info(srvsvc_pipe, mem_ctx, netname, level, &info);
	
		if (!W_ERROR_IS_OK(result)) {
			printf("cannot set share-acl: %s\n", dos_errstr(result));
			goto done;
		}

	}

	nt_status = NT_STATUS_OK;

done:
	if (cli_dst) {
		cli_shutdown(cli_dst);
	}

	return nt_status;

}

/** 
 * Migrate share-acls from a rpc-server to another
 *
 * @param argc  Standard main() style argc
 * @param argv  Standard main() style argv.  Initial components are already
 *              stripped
 *
 * @return A shell status integer (0 for success)
 **/
static int rpc_share_migrate_security(int argc, const char **argv)
{

	if (!opt_host) {
		printf("no server to migrate\n");
		return -1;
	}

	return run_rpc_command(NULL, PI_SRVSVC, 0, 
			       rpc_share_migrate_security_internals,
			       argc, argv);
}

/** 
 * Migrate shares (including share-definitions, share-acls and files with acls/attrs)
 * from one server to another
 *
 * @param argc  Standard main() style argc
 * @param argv  Standard main() style argv.  Initial components are already
 *              stripped
 *
 * @return A shell status integer (0 for success)
 *
 **/
static int rpc_share_migrate_all(int argc, const char **argv)
{
	int ret;

	if (!opt_host) {
		printf("no server to migrate\n");
		return -1;
	}

	/* order is important. we don't want to be locked out by the share-acl
	 * before copying files - gd */
	
	ret = run_rpc_command(NULL, PI_SRVSVC, 0, rpc_share_migrate_shares_internals, argc, argv);
	if (ret)
		return ret;

	ret = run_rpc_command(NULL, PI_SRVSVC, 0, rpc_share_migrate_files_internals, argc, argv);
	if (ret)
		return ret;
	
	return run_rpc_command(NULL, PI_SRVSVC, 0, rpc_share_migrate_security_internals, argc, argv);
}


/** 
 * 'net rpc share migrate' entrypoint.
 * @param argc  Standard main() style argc
 * @param argv  Standard main() style argv.  Initial components are already
 *              stripped
 **/
static int rpc_share_migrate(int argc, const char **argv)
{

	struct functable func[] = {
		{"all", 	rpc_share_migrate_all},
		{"files", 	rpc_share_migrate_files},
		{"help",	rpc_share_usage},
		{"security", 	rpc_share_migrate_security},
		{"shares", 	rpc_share_migrate_shares},
		{NULL, NULL}
	};

	net_mode_share = NET_MODE_SHARE_MIGRATE;

	return net_run_function(argc, argv, func, rpc_share_usage);
}

struct full_alias {
	DOM_SID sid;
	uint32 num_members;
	DOM_SID *members;
};

static int num_server_aliases;
static struct full_alias *server_aliases;

/*
 * Add an alias to the static list.
 */
static void push_alias(TALLOC_CTX *mem_ctx, struct full_alias *alias)
{
	if (server_aliases == NULL)
		server_aliases = SMB_MALLOC_ARRAY(struct full_alias, 100);

	server_aliases[num_server_aliases] = *alias;
	num_server_aliases += 1;
}

/*
 * For a specific domain on the server, fetch all the aliases
 * and their members. Add all of them to the server_aliases.
 */

static NTSTATUS rpc_fetch_domain_aliases(struct rpc_pipe_client *pipe_hnd,
					TALLOC_CTX *mem_ctx,
					POLICY_HND *connect_pol,
					const DOM_SID *domain_sid)
{
	uint32 start_idx, max_entries, num_entries, i;
	struct acct_info *groups;
	NTSTATUS result;
	POLICY_HND domain_pol;

	/* Get domain policy handle */
	
	result = rpccli_samr_open_domain(pipe_hnd, mem_ctx, connect_pol,
				      MAXIMUM_ALLOWED_ACCESS,
				      domain_sid, &domain_pol);
	if (!NT_STATUS_IS_OK(result))
		return result;

	start_idx = 0;
	max_entries = 250;

	do {
		result = rpccli_samr_enum_als_groups(pipe_hnd, mem_ctx, &domain_pol,
						  &start_idx, max_entries,
						  &groups, &num_entries);

		for (i = 0; i < num_entries; i++) {

			POLICY_HND alias_pol;
			struct full_alias alias;
			DOM_SID *members;
			int j;

			result = rpccli_samr_open_alias(pipe_hnd, mem_ctx, &domain_pol,
						     MAXIMUM_ALLOWED_ACCESS,
						     groups[i].rid,
						     &alias_pol);
			if (!NT_STATUS_IS_OK(result))
				goto done;

			result = rpccli_samr_query_aliasmem(pipe_hnd, mem_ctx,
							 &alias_pol,
							 &alias.num_members,
							 &members);
			if (!NT_STATUS_IS_OK(result))
				goto done;

			result = rpccli_samr_close(pipe_hnd, mem_ctx, &alias_pol);
			if (!NT_STATUS_IS_OK(result))
				goto done;

			alias.members = NULL;

			if (alias.num_members > 0) {
				alias.members = SMB_MALLOC_ARRAY(DOM_SID, alias.num_members);

				for (j = 0; j < alias.num_members; j++)
					sid_copy(&alias.members[j],
						 &members[j]);
			}

			sid_copy(&alias.sid, domain_sid);
			sid_append_rid(&alias.sid, groups[i].rid);

			push_alias(mem_ctx, &alias);
		}
	} while (NT_STATUS_EQUAL(result, STATUS_MORE_ENTRIES));

	result = NT_STATUS_OK;

 done:
	rpccli_samr_close(pipe_hnd, mem_ctx, &domain_pol);

	return result;
}

/*
 * Dump server_aliases as names for debugging purposes.
 */

static NTSTATUS rpc_aliaslist_dump(const DOM_SID *domain_sid,
				const char *domain_name,
				struct cli_state *cli,
				struct rpc_pipe_client *pipe_hnd,
				TALLOC_CTX *mem_ctx, 
				int argc,
				const char **argv)
{
	int i;
	NTSTATUS result;
	POLICY_HND lsa_pol;

	result = rpccli_lsa_open_policy(pipe_hnd, mem_ctx, True, 
				     SEC_RIGHTS_MAXIMUM_ALLOWED,
				     &lsa_pol);
	if (!NT_STATUS_IS_OK(result))
		return result;

	for (i=0; i<num_server_aliases; i++) {
		char **names;
		char **domains;
		uint32 *types;
		int j;

		struct full_alias *alias = &server_aliases[i];

		result = rpccli_lsa_lookup_sids(pipe_hnd, mem_ctx, &lsa_pol, 1,
					     &alias->sid,
					     &domains, &names, &types);
		if (!NT_STATUS_IS_OK(result))
			continue;

		DEBUG(1, ("%s\\%s %d: ", domains[0], names[0], types[0]));

		if (alias->num_members == 0) {
			DEBUG(1, ("\n"));
			continue;
		}

		result = rpccli_lsa_lookup_sids(pipe_hnd, mem_ctx, &lsa_pol,
					     alias->num_members,
					     alias->members,
					     &domains, &names, &types);

		if (!NT_STATUS_IS_OK(result) &&
		    !NT_STATUS_EQUAL(result, STATUS_SOME_UNMAPPED))
			continue;

		for (j=0; j<alias->num_members; j++)
			DEBUG(1, ("%s\\%s (%d); ",
				  domains[j] ? domains[j] : "*unknown*", 
				  names[j] ? names[j] : "*unknown*",types[j]));
		DEBUG(1, ("\n"));
	}

	rpccli_lsa_close(pipe_hnd, mem_ctx, &lsa_pol);

	return NT_STATUS_OK;
}

/*
 * Fetch a list of all server aliases and their members into
 * server_aliases.
 */

static NTSTATUS rpc_aliaslist_internals(const DOM_SID *domain_sid,
					const char *domain_name,
					struct cli_state *cli,
					struct rpc_pipe_client *pipe_hnd,
					TALLOC_CTX *mem_ctx, 
					int argc,
					const char **argv)
{
	NTSTATUS result;
	POLICY_HND connect_pol;

	result = rpccli_samr_connect(pipe_hnd, mem_ctx, MAXIMUM_ALLOWED_ACCESS, 
				  &connect_pol);

	if (!NT_STATUS_IS_OK(result))
		goto done;
	
	result = rpc_fetch_domain_aliases(pipe_hnd, mem_ctx, &connect_pol,
					  &global_sid_Builtin);

	if (!NT_STATUS_IS_OK(result))
		goto done;
	
	result = rpc_fetch_domain_aliases(pipe_hnd, mem_ctx, &connect_pol,
					  domain_sid);

	rpccli_samr_close(pipe_hnd, mem_ctx, &connect_pol);
 done:
	return result;
}

static void init_user_token(NT_USER_TOKEN *token, DOM_SID *user_sid)
{
	token->num_sids = 4;

	token->user_sids = SMB_MALLOC_ARRAY(DOM_SID, 4);

	token->user_sids[0] = *user_sid;
	sid_copy(&token->user_sids[1], &global_sid_World);
	sid_copy(&token->user_sids[2], &global_sid_Network);
	sid_copy(&token->user_sids[3], &global_sid_Authenticated_Users);
}

static void free_user_token(NT_USER_TOKEN *token)
{
	SAFE_FREE(token->user_sids);
}

static BOOL is_sid_in_token(NT_USER_TOKEN *token, DOM_SID *sid)
{
	int i;

	for (i=0; i<token->num_sids; i++) {
		if (sid_compare(sid, &token->user_sids[i]) == 0)
			return True;
	}
	return False;
}

static void add_sid_to_token(NT_USER_TOKEN *token, DOM_SID *sid)
{
	if (is_sid_in_token(token, sid))
		return;

	token->user_sids = SMB_REALLOC_ARRAY(token->user_sids, DOM_SID, token->num_sids+1);

	sid_copy(&token->user_sids[token->num_sids], sid);

	token->num_sids += 1;
}

struct user_token {
	fstring name;
	NT_USER_TOKEN token;
};

static void dump_user_token(struct user_token *token)
{
	int i;

	d_printf("%s\n", token->name);

	for (i=0; i<token->token.num_sids; i++) {
		d_printf(" %s\n", sid_string_static(&token->token.user_sids[i]));
	}
}

static BOOL is_alias_member(DOM_SID *sid, struct full_alias *alias)
{
	int i;

	for (i=0; i<alias->num_members; i++) {
		if (sid_compare(sid, &alias->members[i]) == 0)
			return True;
	}

	return False;
}

static void collect_sid_memberships(NT_USER_TOKEN *token, DOM_SID sid)
{
	int i;

	for (i=0; i<num_server_aliases; i++) {
		if (is_alias_member(&sid, &server_aliases[i]))
			add_sid_to_token(token, &server_aliases[i].sid);
	}
}

/*
 * We got a user token with all the SIDs we can know about without asking the
 * server directly. These are the user and domain group sids. All of these can
 * be members of aliases. So scan the list of aliases for each of the SIDs and
 * add them to the token.
 */

static void collect_alias_memberships(NT_USER_TOKEN *token)
{
	int num_global_sids = token->num_sids;
	int i;

	for (i=0; i<num_global_sids; i++) {
		collect_sid_memberships(token, token->user_sids[i]);
	}
}

static BOOL get_user_sids(const char *domain, const char *user, NT_USER_TOKEN *token)
{
	struct winbindd_request request;
	struct winbindd_response response;
	fstring full_name;
	NSS_STATUS result;

	DOM_SID user_sid;

	int i;

	fstr_sprintf(full_name, "%s%c%s",
		     domain, *lp_winbind_separator(), user);

	/* First let's find out the user sid */

	ZERO_STRUCT(request);
	ZERO_STRUCT(response);

	fstrcpy(request.data.name.dom_name, domain);
	fstrcpy(request.data.name.name, user);

	result = winbindd_request_response(WINBINDD_LOOKUPNAME, &request, &response);

	if (result != NSS_STATUS_SUCCESS) {
		DEBUG(1, ("winbind could not find %s\n", full_name));
		return False;
	}

	if (response.data.sid.type != SID_NAME_USER) {
		DEBUG(1, ("%s is not a user\n", full_name));
		return False;
	}

	string_to_sid(&user_sid, response.data.sid.sid);

	init_user_token(token, &user_sid);

	/* And now the groups winbind knows about */

	ZERO_STRUCT(response);

	fstrcpy(request.data.username, full_name);

	result = winbindd_request_response(WINBINDD_GETGROUPS, &request, &response);

	if (result != NSS_STATUS_SUCCESS) {
		DEBUG(1, ("winbind could not get groups of %s\n", full_name));
		return False;
	}

	for (i = 0; i < response.data.num_entries; i++) {
		gid_t gid = ((gid_t *)response.extra_data)[i];
		DOM_SID sid;

		struct winbindd_request sidrequest;
		struct winbindd_response sidresponse;

		ZERO_STRUCT(sidrequest);
		ZERO_STRUCT(sidresponse);

		sidrequest.data.gid = gid;

		result = winbindd_request_response(WINBINDD_GID_TO_SID,
					  &sidrequest, &sidresponse);

		if (result != NSS_STATUS_SUCCESS) {
			DEBUG(1, ("winbind could not find SID of gid %d\n",
				  gid));
			return False;
		}

		DEBUG(3, (" %s\n", sidresponse.data.sid.sid));

		string_to_sid(&sid, sidresponse.data.sid.sid);
		add_sid_to_token(token, &sid);
	}

	SAFE_FREE(response.extra_data);

	return True;
}
	
/**
 * Get a list of all user tokens we want to look at
 **/

static BOOL get_user_tokens(int *num_tokens, struct user_token **user_tokens)
{
	struct winbindd_request request;
	struct winbindd_response response;
	const char *extra_data;
	fstring name;
	int i;
	struct user_token *result;

	if (lp_winbind_use_default_domain() &&
	    (opt_target_workgroup == NULL)) {
		d_printf("winbind use default domain = yes set, please "
			 "specify a workgroup\n");
		return False;
	}

	/* Send request to winbind daemon */

	ZERO_STRUCT(request);
	ZERO_STRUCT(response);
	
	if (winbindd_request_response(WINBINDD_LIST_USERS, &request, &response) !=
	    NSS_STATUS_SUCCESS)
		return False;

	/* Look through extra data */

	if (!response.extra_data)
		return False;

	extra_data = (const char *)response.extra_data;
	*num_tokens = 0;

	while(next_token(&extra_data, name, ",", sizeof(fstring))) {
		*num_tokens += 1;
	}

	result = SMB_MALLOC_ARRAY(struct user_token, *num_tokens);

	if (result == NULL) {
		DEBUG(1, ("Could not malloc sid array\n"));
		return False;
	}

	extra_data = (const char *)response.extra_data;
	i=0;

	while(next_token(&extra_data, name, ",", sizeof(fstring))) {

		fstring domain, user;
		char *p;

		fstrcpy(result[i].name, name);

		p = strchr(name, *lp_winbind_separator());

		DEBUG(3, ("%s\n", name));

		if (p == NULL) {
			fstrcpy(domain, opt_target_workgroup);
			fstrcpy(user, name);
		} else {
			*p++ = '\0';
			fstrcpy(domain, name);
			strupper_m(domain);
			fstrcpy(user, p);
		}

		get_user_sids(domain, user, &(result[i].token));
		i+=1;
	}
	
	SAFE_FREE(response.extra_data);

	*user_tokens = result;

	return True;
}

static BOOL get_user_tokens_from_file(FILE *f,
				      int *num_tokens,
				      struct user_token **tokens)
{
	struct user_token *token = NULL;

	while (!feof(f)) {
		fstring line;

		if (fgets(line, sizeof(line)-1, f) == NULL) {
			return True;
		}

		if (line[strlen(line)-1] == '\n')
			line[strlen(line)-1] = '\0';

		if (line[0] == ' ') {
			/* We have a SID */

			DOM_SID sid;
			string_to_sid(&sid, &line[1]);

			if (token == NULL) {
				DEBUG(0, ("File does not begin with username"));
				return False;
			}

			add_sid_to_token(&token->token, &sid);
			continue;
		}

		/* And a new user... */

		*num_tokens += 1;
		*tokens = SMB_REALLOC_ARRAY(*tokens, struct user_token, *num_tokens);
		if (*tokens == NULL) {
			DEBUG(0, ("Could not realloc tokens\n"));
			return False;
		}

		token = &((*tokens)[*num_tokens-1]);

		fstrcpy(token->name, line);
		token->token.num_sids = 0;
		token->token.user_sids = NULL;
		continue;
	}
	
	return False;
}


/*
 * Show the list of all users that have access to a share
 */

static void show_userlist(struct rpc_pipe_client *pipe_hnd,
			TALLOC_CTX *mem_ctx,
			const char *netname,
			int num_tokens,
			struct user_token *tokens)
{
	int fnum;
	SEC_DESC *share_sd = NULL;
	SEC_DESC *root_sd = NULL;
	struct cli_state *cli = pipe_hnd->cli;
	int i;
	SRV_SHARE_INFO info;
	WERROR result;
	uint16 cnum;

	result = rpccli_srvsvc_net_share_get_info(pipe_hnd, mem_ctx, netname,
					       502, &info);

	if (!W_ERROR_IS_OK(result)) {
		DEBUG(1, ("Coult not query secdesc for share %s\n",
			  netname));
		return;
	}

	share_sd = info.share.info502.info_502_str.sd;
	if (share_sd == NULL) {
		DEBUG(1, ("Got no secdesc for share %s\n",
			  netname));
	}

	cnum = cli->cnum;

	if (!cli_send_tconX(cli, netname, "A:", "", 0)) {
		return;
	}

	fnum = cli_nt_create(cli, "\\", READ_CONTROL_ACCESS);

	if (fnum != -1) {
		root_sd = cli_query_secdesc(cli, fnum, mem_ctx);
	}

	for (i=0; i<num_tokens; i++) {
		uint32 acc_granted;
		NTSTATUS status;

		if (share_sd != NULL) {
			if (!se_access_check(share_sd, &tokens[i].token,
					     1, &acc_granted, &status)) {
				DEBUG(1, ("Could not check share_sd for "
					  "user %s\n",
					  tokens[i].name));
				continue;
			}

			if (!NT_STATUS_IS_OK(status))
				continue;
		}

		if (root_sd == NULL) {
			d_printf(" %s\n", tokens[i].name);
			continue;
		}

		if (!se_access_check(root_sd, &tokens[i].token,
				     1, &acc_granted, &status)) {
			DEBUG(1, ("Could not check root_sd for user %s\n",
				  tokens[i].name));
			continue;
		}

		if (!NT_STATUS_IS_OK(status))
			continue;

		d_printf(" %s\n", tokens[i].name);
	}

	if (fnum != -1)
		cli_close(cli, fnum);
	cli_tdis(cli);
	cli->cnum = cnum;
	
	return;
}

struct share_list {
	int num_shares;
	char **shares;
};

static void collect_share(const char *name, uint32 m,
			  const char *comment, void *state)
{
	struct share_list *share_list = (struct share_list *)state;

	if (m != STYPE_DISKTREE)
		return;

	share_list->num_shares += 1;
	share_list->shares = SMB_REALLOC_ARRAY(share_list->shares, char *, share_list->num_shares);
	share_list->shares[share_list->num_shares-1] = SMB_STRDUP(name);
}

static void rpc_share_userlist_usage(void)
{
	return;
}
	
/** 
 * List shares on a remote RPC server, including the security descriptors
 *
 * All parameters are provided by the run_rpc_command function, except for
 * argc, argv which are passes through. 
 *
 * @param domain_sid The domain sid acquired from the remote server
 * @param cli A cli_state connected to the server.
 * @param mem_ctx Talloc context, destoyed on completion of the function.
 * @param argc  Standard main() style argc
 * @param argv  Standard main() style argv.  Initial components are already
 *              stripped
 *
 * @return Normal NTSTATUS return.
 **/

static NTSTATUS rpc_share_allowedusers_internals(const DOM_SID *domain_sid,
						const char *domain_name,
						struct cli_state *cli,
						struct rpc_pipe_client *pipe_hnd,
						TALLOC_CTX *mem_ctx,
						int argc,
						const char **argv)
{
	int ret;
	BOOL r;
	ENUM_HND hnd;
	uint32 i;
	FILE *f;

	struct user_token *tokens = NULL;
	int num_tokens = 0;

	struct share_list share_list;

	if (argc > 1) {
		rpc_share_userlist_usage();
		return NT_STATUS_UNSUCCESSFUL;
	}

	if (argc == 0) {
		f = stdin;
	} else {
		f = fopen(argv[0], "r");
	}

	if (f == NULL) {
		DEBUG(0, ("Could not open userlist: %s\n", strerror(errno)));
		return NT_STATUS_UNSUCCESSFUL;
	}

	r = get_user_tokens_from_file(f, &num_tokens, &tokens);

	if (f != stdin)
		fclose(f);

	if (!r) {
		DEBUG(0, ("Could not read users from file\n"));
		return NT_STATUS_UNSUCCESSFUL;
	}

	for (i=0; i<num_tokens; i++)
		collect_alias_memberships(&tokens[i].token);

	init_enum_hnd(&hnd, 0);

	share_list.num_shares = 0;
	share_list.shares = NULL;

	ret = cli_RNetShareEnum(cli, collect_share, &share_list);

	if (ret == -1) {
		DEBUG(0, ("Error returning browse list: %s\n",
			  cli_errstr(cli)));
		goto done;
	}

	for (i = 0; i < share_list.num_shares; i++) {
		char *netname = share_list.shares[i];

		if (netname[strlen(netname)-1] == '$')
			continue;

		d_printf("%s\n", netname);

		show_userlist(pipe_hnd, mem_ctx, netname,
			      num_tokens, tokens);
	}
 done:
	for (i=0; i<num_tokens; i++) {
		free_user_token(&tokens[i].token);
	}
	SAFE_FREE(tokens);
	SAFE_FREE(share_list.shares);

	return NT_STATUS_OK;
}

static int rpc_share_allowedusers(int argc, const char **argv)
{
	int result;

	result = run_rpc_command(NULL, PI_SAMR, 0,
				 rpc_aliaslist_internals,
				 argc, argv);
	if (result != 0)
		return result;

	result = run_rpc_command(NULL, PI_LSARPC, 0,
				 rpc_aliaslist_dump,
				 argc, argv);
	if (result != 0)
		return result;

	return run_rpc_command(NULL, PI_SRVSVC, 0,
			       rpc_share_allowedusers_internals,
			       argc, argv);
}

int net_usersidlist(int argc, const char **argv)
{
	int num_tokens = 0;
	struct user_token *tokens = NULL;
	int i;

	if (argc != 0) {
		net_usersidlist_usage(argc, argv);
		return 0;
	}

	if (!get_user_tokens(&num_tokens, &tokens)) {
		DEBUG(0, ("Could not get the user/sid list\n"));
		return 0;
	}

	for (i=0; i<num_tokens; i++) {
		dump_user_token(&tokens[i]);
		free_user_token(&tokens[i].token);
	}

	SAFE_FREE(tokens);
	return 1;
}

int net_usersidlist_usage(int argc, const char **argv)
{
	d_printf("net usersidlist\n"
		 "\tprints out a list of all users the running winbind knows\n"
		 "\tabout, together with all their SIDs. This is used as\n"
		 "\tinput to the 'net rpc share allowedusers' command.\n\n");

	net_common_flags_usage(argc, argv);
	return -1;
}

/** 
 * 'net rpc share' entrypoint.
 * @param argc  Standard main() style argc
 * @param argv  Standard main() style argv.  Initial components are already
 *              stripped
 **/

int net_rpc_share(int argc, const char **argv) 
{
	struct functable func[] = {
		{"add", rpc_share_add},
		{"delete", rpc_share_delete},
		{"allowedusers", rpc_share_allowedusers},
		{"migrate", rpc_share_migrate},
		{"list", rpc_share_list},
		{NULL, NULL}
	};

	if (argc == 0)
		return run_rpc_command(NULL, PI_SRVSVC, 0, 
				       rpc_share_list_internals,
				       argc, argv);

	return net_run_function(argc, argv, func, rpc_share_usage);
}

/****************************************************************************/

static int rpc_file_usage(int argc, const char **argv)
{
	return net_help_file(argc, argv);
}

/** 
 * Close a file on a remote RPC server
 *
 * All parameters are provided by the run_rpc_command function, except for
 * argc, argv which are passes through. 
 *
 * @param domain_sid The domain sid acquired from the remote server
 * @param cli A cli_state connected to the server.
 * @param mem_ctx Talloc context, destoyed on completion of the function.
 * @param argc  Standard main() style argc
 * @param argv  Standard main() style argv.  Initial components are already
 *              stripped
 *
 * @return Normal NTSTATUS return.
 **/
static NTSTATUS rpc_file_close_internals(const DOM_SID *domain_sid,
					const char *domain_name, 
					struct cli_state *cli,
					struct rpc_pipe_client *pipe_hnd,
					TALLOC_CTX *mem_ctx,
					int argc,
					const char **argv)
{
	WERROR result;
	result = rpccli_srvsvc_net_file_close(pipe_hnd, mem_ctx, atoi(argv[0]));
	return W_ERROR_IS_OK(result) ? NT_STATUS_OK : NT_STATUS_UNSUCCESSFUL;
}

/** 
 * Close a file on a remote RPC server
 *
 * @param argc  Standard main() style argc
 * @param argv  Standard main() style argv.  Initial components are already
 *              stripped
 *
 * @return A shell status integer (0 for success)
 **/
static int rpc_file_close(int argc, const char **argv)
{
	if (argc < 1) {
		DEBUG(1, ("No fileid given on close\n"));
		return(rpc_file_usage(argc, argv));
	}

	return run_rpc_command(NULL, PI_SRVSVC, 0, 
			       rpc_file_close_internals,
			       argc, argv);
}

/** 
 * Formatted print of open file info 
 *
 * @param info3  FILE_INFO_3 contents
 * @param str3   strings for FILE_INFO_3
 **/

static void display_file_info_3(FILE_INFO_3 *info3, FILE_INFO_3_STR *str3)
{
	fstring user = "", path = "";

	rpcstr_pull_unistr2_fstring(user, &str3->uni_user_name);
	rpcstr_pull_unistr2_fstring(path, &str3->uni_path_name);

	d_printf("%-7.1d %-20.20s 0x%-4.2x %-6.1d %s\n",
		 info3->id, user, info3->perms, info3->num_locks, path);
}

/** 
 * List open files on a remote RPC server
 *
 * All parameters are provided by the run_rpc_command function, except for
 * argc, argv which are passes through. 
 *
 * @param domain_sid The domain sid acquired from the remote server
 * @param cli A cli_state connected to the server.
 * @param mem_ctx Talloc context, destoyed on completion of the function.
 * @param argc  Standard main() style argc
 * @param argv  Standard main() style argv.  Initial components are already
 *              stripped
 *
 * @return Normal NTSTATUS return.
 **/

static NTSTATUS rpc_file_list_internals(const DOM_SID *domain_sid,
					const char *domain_name, 
					struct cli_state *cli,
					struct rpc_pipe_client *pipe_hnd,
					TALLOC_CTX *mem_ctx,
					int argc,
					const char **argv)
{
	SRV_FILE_INFO_CTR ctr;
	WERROR result;
	ENUM_HND hnd;
	uint32 preferred_len = 0xffffffff, i;
	const char *username=NULL;

	init_enum_hnd(&hnd, 0);

	/* if argc > 0, must be user command */
	if (argc > 0)
		username = smb_xstrdup(argv[0]);
		
	result = rpccli_srvsvc_net_file_enum(pipe_hnd,
					mem_ctx, 3, username, &ctr, preferred_len, &hnd);

	if (!W_ERROR_IS_OK(result))
		goto done;

	/* Display results */

	d_printf(
		 "\nEnumerating open files on remote server:\n\n"\
		 "\nFileId  Opened by            Perms  Locks  Path"\
		 "\n------  ---------            -----  -----  ---- \n");
	for (i = 0; i < ctr.num_entries; i++)
		display_file_info_3(&ctr.file.info3[i].info_3, 
				    &ctr.file.info3[i].info_3_str);
 done:
	return W_ERROR_IS_OK(result) ? NT_STATUS_OK : NT_STATUS_UNSUCCESSFUL;
}

/** 
 * List files for a user on a remote RPC server
 *
 * @param argc  Standard main() style argc
 * @param argv  Standard main() style argv.  Initial components are already
 *              stripped
 *
 * @return A shell status integer (0 for success)
 **/

static int rpc_file_user(int argc, const char **argv)
{
	if (argc < 1) {
		DEBUG(1, ("No username given\n"));
		return(rpc_file_usage(argc, argv));
	}

	return run_rpc_command(NULL, PI_SRVSVC, 0, 
			       rpc_file_list_internals,
			       argc, argv);
}

/** 
 * 'net rpc file' entrypoint.
 * @param argc  Standard main() style argc
 * @param argv  Standard main() style argv.  Initial components are already
 *              stripped
 **/

int net_rpc_file(int argc, const char **argv) 
{
	struct functable func[] = {
		{"close", rpc_file_close},
		{"user", rpc_file_user},
#if 0
		{"info", rpc_file_info},
#endif
		{NULL, NULL}
	};

	if (argc == 0)
		return run_rpc_command(NULL, PI_SRVSVC, 0, 
				       rpc_file_list_internals,
				       argc, argv);

	return net_run_function(argc, argv, func, rpc_file_usage);
}

/** 
 * ABORT the shutdown of a remote RPC Server over, initshutdown pipe
 *
 * All parameters are provided by the run_rpc_command function, except for
 * argc, argv which are passed through. 
 *
 * @param domain_sid The domain sid aquired from the remote server
 * @param cli A cli_state connected to the server.
 * @param mem_ctx Talloc context, destoyed on compleation of the function.
 * @param argc  Standard main() style argc
 * @param argv  Standard main() style argv.  Initial components are already
 *              stripped
 *
 * @return Normal NTSTATUS return.
 **/

static NTSTATUS rpc_shutdown_abort_internals(const DOM_SID *domain_sid, 
					const char *domain_name, 
					struct cli_state *cli, 
					struct rpc_pipe_client *pipe_hnd,
					TALLOC_CTX *mem_ctx, 
					int argc,
					const char **argv) 
{
	NTSTATUS result = NT_STATUS_UNSUCCESSFUL;
	
	result = rpccli_shutdown_abort(pipe_hnd, mem_ctx);
	
	if (NT_STATUS_IS_OK(result)) {
		d_printf("\nShutdown successfully aborted\n");
		DEBUG(5,("cmd_shutdown_abort: query succeeded\n"));
	} else
		DEBUG(5,("cmd_shutdown_abort: query failed\n"));
	
	return result;
}

/** 
 * ABORT the shutdown of a remote RPC Server,  over winreg pipe
 *
 * All parameters are provided by the run_rpc_command function, except for
 * argc, argv which are passed through. 
 *
 * @param domain_sid The domain sid aquired from the remote server
 * @param cli A cli_state connected to the server.
 * @param mem_ctx Talloc context, destoyed on compleation of the function.
 * @param argc  Standard main() style argc
 * @param argv  Standard main() style argv.  Initial components are already
 *              stripped
 *
 * @return Normal NTSTATUS return.
 **/

static NTSTATUS rpc_reg_shutdown_abort_internals(const DOM_SID *domain_sid, 
						const char *domain_name, 
						struct cli_state *cli, 
						struct rpc_pipe_client *pipe_hnd,
						TALLOC_CTX *mem_ctx, 
						int argc,
						const char **argv) 
{
	NTSTATUS result = NT_STATUS_UNSUCCESSFUL;
	
	result = werror_to_ntstatus(rpccli_reg_abort_shutdown(pipe_hnd, mem_ctx));
	
	if (NT_STATUS_IS_OK(result)) {
		d_printf("\nShutdown successfully aborted\n");
		DEBUG(5,("cmd_reg_abort_shutdown: query succeeded\n"));
	} else
		DEBUG(5,("cmd_reg_abort_shutdown: query failed\n"));
	
	return result;
}

/** 
 * ABORT the Shut down of a remote RPC server
 *
 * @param argc  Standard main() style argc
 * @param argv  Standard main() style argv.  Initial components are already
 *              stripped
 *
 * @return A shell status integer (0 for success)
 **/

static int rpc_shutdown_abort(int argc, const char **argv) 
{
	int rc = run_rpc_command(NULL, PI_SHUTDOWN, 0, 
				 rpc_shutdown_abort_internals,
				 argc, argv);

	if (rc == 0)
		return rc;

	DEBUG(1, ("initshutdown pipe didn't work, trying winreg pipe\n"));

	return run_rpc_command(NULL, PI_WINREG, 0, 
			       rpc_reg_shutdown_abort_internals,
			       argc, argv);
}

/** 
 * Shut down a remote RPC Server via initshutdown pipe
 *
 * All parameters are provided by the run_rpc_command function, except for
 * argc, argv which are passes through. 
 *
 * @param domain_sid The domain sid aquired from the remote server
 * @param cli A cli_state connected to the server.
 * @param mem_ctx Talloc context, destoyed on compleation of the function.
 * @param argc  Standard main() style argc
 * @param argc  Standard main() style argv.  Initial components are already
 *              stripped
 *
 * @return Normal NTSTATUS return.
 **/

static NTSTATUS rpc_init_shutdown_internals(const DOM_SID *domain_sid, 
						const char *domain_name, 
						struct cli_state *cli, 
						struct rpc_pipe_client *pipe_hnd,
						TALLOC_CTX *mem_ctx, 
						int argc,
						const char **argv) 
{
	NTSTATUS result = NT_STATUS_UNSUCCESSFUL;
        const char *msg = "This machine will be shutdown shortly";
	uint32 timeout = 20;

	if (opt_comment) {
		msg = opt_comment;
	} else {
		msg = "";
	}

	if (opt_timeout) {
		timeout = opt_timeout;
	}

	/* create an entry */
	result = rpccli_shutdown_init(pipe_hnd, mem_ctx, msg, timeout, opt_reboot, 
				   opt_force);

	if (NT_STATUS_IS_OK(result)) {
		d_printf("\nShutdown of remote machine succeeded\n");
		DEBUG(5,("Shutdown of remote machine succeeded\n"));
	} else
		DEBUG(0,("Shutdown of remote machine failed!\n"));

	return result;
}

/** 
 * Shut down a remote RPC Server via winreg pipe
 *
 * All parameters are provided by the run_rpc_command function, except for
 * argc, argv which are passes through. 
 *
 * @param domain_sid The domain sid aquired from the remote server
 * @param cli A cli_state connected to the server.
 * @param mem_ctx Talloc context, destoyed on compleation of the function.
 * @param argc  Standard main() style argc
 * @param argc  Standard main() style argv.  Initial components are already
 *              stripped
 *
 * @return Normal NTSTATUS return.
 **/

static NTSTATUS rpc_reg_shutdown_internals(const DOM_SID *domain_sid, 
						const char *domain_name, 
						struct cli_state *cli, 
						struct rpc_pipe_client *pipe_hnd,
						TALLOC_CTX *mem_ctx, 
						int argc,
						const char **argv) 
{
	NTSTATUS result = NT_STATUS_UNSUCCESSFUL;
        const char *msg = "This machine will be shutdown shortly";
	uint32 timeout = 20;
#if 0
	poptContext pc;
	int rc;

	struct poptOption long_options[] = {
		{"message",    'm', POPT_ARG_STRING, &msg},
		{"timeout",    't', POPT_ARG_INT,    &timeout},
		{"reboot",     'r', POPT_ARG_NONE,   &reboot},
		{"force",      'f', POPT_ARG_NONE,   &force},
		{ 0, 0, 0, 0}
	};

	pc = poptGetContext(NULL, argc, (const char **) argv, long_options, 
			    POPT_CONTEXT_KEEP_FIRST);

	rc = poptGetNextOpt(pc);
	
	if (rc < -1) {
		/* an error occurred during option processing */
		DEBUG(0, ("%s: %s\n",
			  poptBadOption(pc, POPT_BADOPTION_NOALIAS),
			  poptStrerror(rc)));
		return NT_STATUS_INVALID_PARAMETER;
	}
#endif
	if (opt_comment) {
		msg = opt_comment;
	}
	if (opt_timeout) {
		timeout = opt_timeout;
	}

	/* create an entry */
	result = werror_to_ntstatus(rpccli_reg_shutdown(pipe_hnd, mem_ctx, msg, timeout, opt_reboot, opt_force));

	if (NT_STATUS_IS_OK(result)) {
		d_printf("\nShutdown of remote machine succeeded\n");
		DEBUG(5,("Shutdown of remote machine succeeded\n"));
	}
	else
		DEBUG(0,("Shutdown of remote machine failed!\n"));

	return result;
}

/** 
 * Shut down a remote RPC server
 *
 * @param argc  Standard main() style argc
 * @param argc  Standard main() style argv.  Initial components are already
 *              stripped
 *
 * @return A shell status integer (0 for success)
 **/

static int rpc_shutdown(int argc, const char **argv) 
{
	int rc = run_rpc_command(NULL, PI_SHUTDOWN, 0, 
				 rpc_init_shutdown_internals,
				 argc, argv);
	if (rc == 0)
		return rc;

	DEBUG(1, ("initshutdown pipe didn't work, trying winreg pipe\n"));

	return run_rpc_command(NULL, PI_WINREG, 0, rpc_reg_shutdown_internals,
				       argc, argv);
}

/***************************************************************************
  NT Domain trusts code (i.e. 'net rpc trustdom' functionality)
  
 ***************************************************************************/

/**
 * Add interdomain trust account to the RPC server.
 * All parameters (except for argc and argv) are passed by run_rpc_command
 * function.
 *
 * @param domain_sid The domain sid acquired from the server
 * @param cli A cli_state connected to the server.
 * @param mem_ctx Talloc context, destoyed on completion of the function.
 * @param argc  Standard main() style argc
 * @param argc  Standard main() style argv.  Initial components are already
 *              stripped
 *
 * @return normal NTSTATUS return code
 */

static NTSTATUS rpc_trustdom_add_internals(const DOM_SID *domain_sid, 
						const char *domain_name, 
						struct cli_state *cli,
						struct rpc_pipe_client *pipe_hnd,
						TALLOC_CTX *mem_ctx, 
						int argc,
						const char **argv)
{
	POLICY_HND connect_pol, domain_pol, user_pol;
	NTSTATUS result = NT_STATUS_UNSUCCESSFUL;
	char *acct_name;
	uint16 acb_info;
	uint32 unknown, user_rid;

	if (argc != 2) {
		d_printf("Usage: net rpc trustdom add <domain_name> <pw>\n");
		return NT_STATUS_INVALID_PARAMETER;
	}

	/* 
	 * Make valid trusting domain account (ie. uppercased and with '$' appended)
	 */
	 
	if (asprintf(&acct_name, "%s$", argv[0]) < 0) {
		return NT_STATUS_NO_MEMORY;
	}

	strupper_m(acct_name);

	/* Get samr policy handle */
	result = rpccli_samr_connect(pipe_hnd, mem_ctx, MAXIMUM_ALLOWED_ACCESS,
				  &connect_pol);
	if (!NT_STATUS_IS_OK(result)) {
		goto done;
	}
	
	/* Get domain policy handle */
	result = rpccli_samr_open_domain(pipe_hnd, mem_ctx, &connect_pol,
				      MAXIMUM_ALLOWED_ACCESS,
				      domain_sid, &domain_pol);
	if (!NT_STATUS_IS_OK(result)) {
		goto done;
	}

	/* Create trusting domain's account */
	acb_info = ACB_NORMAL; 
	unknown = 0xe00500b0; /* No idea what this is - a permission mask?
	                         mimir: yes, most probably it is */

	result = rpccli_samr_create_dom_user(pipe_hnd, mem_ctx, &domain_pol,
					  acct_name, acb_info, unknown,
					  &user_pol, &user_rid);
	if (!NT_STATUS_IS_OK(result)) {
		goto done;
	}

	{
		SAM_USERINFO_CTR ctr;
		SAM_USER_INFO_23 p23;
		NTTIME notime;
		char nostr[] = "";
		LOGON_HRS hrs;
		uchar pwbuf[516];

		encode_pw_buffer((char *)pwbuf, argv[1], STR_UNICODE);

		ZERO_STRUCT(ctr);
		ZERO_STRUCT(p23);
		ZERO_STRUCT(notime);
		hrs.max_len = 1260;
		hrs.offset = 0;
		hrs.len = 21;
		memset(hrs.hours, 0xFF, sizeof(hrs.hours));
		acb_info = ACB_DOMTRUST;

		init_sam_user_info23A(&p23, &notime, &notime, &notime,
				      &notime, &notime, &notime,
				      nostr, nostr, nostr, nostr, nostr,
				      nostr, nostr, nostr, nostr, nostr,
				      0, 0, acb_info, ACCT_FLAGS, 168, &hrs, 
				      0, 0, (char *)pwbuf);
		ctr.switch_value = 23;
		ctr.info.id23 = &p23;
		p23.passmustchange = 0;

		result = rpccli_samr_set_userinfo(pipe_hnd, mem_ctx, &user_pol, 23,
					       &cli->user_session_key, &ctr);

		if (!NT_STATUS_IS_OK(result)) {
			DEBUG(0,("Could not set trust account password: %s\n",
				 nt_errstr(result)));
			goto done;
		}
	}

 done:
	SAFE_FREE(acct_name);
	return result;
}

/**
 * Create interdomain trust account for a remote domain.
 *
 * @param argc standard argc
 * @param argv standard argv without initial components
 *
 * @return Integer status (0 means success)
 **/

static int rpc_trustdom_add(int argc, const char **argv)
{
	if (argc > 0) {
		return run_rpc_command(NULL, PI_SAMR, 0, rpc_trustdom_add_internals,
		                       argc, argv);
	} else {
		d_printf("Usage: net rpc trustdom add <domain>\n");
		return -1;
	}
}


/**
 * Remove interdomain trust account from the RPC server.
 * All parameters (except for argc and argv) are passed by run_rpc_command
 * function.
 *
 * @param domain_sid The domain sid acquired from the server
 * @param cli A cli_state connected to the server.
 * @param mem_ctx Talloc context, destoyed on completion of the function.
 * @param argc  Standard main() style argc
 * @param argc  Standard main() style argv.  Initial components are already
 *              stripped
 *
 * @return normal NTSTATUS return code
 */

static NTSTATUS rpc_trustdom_del_internals(const DOM_SID *domain_sid, 
					const char *domain_name, 
					struct cli_state *cli,
					struct rpc_pipe_client *pipe_hnd,
					TALLOC_CTX *mem_ctx, 
					int argc,
					const char **argv)
{
	POLICY_HND connect_pol, domain_pol, user_pol;
	NTSTATUS result = NT_STATUS_UNSUCCESSFUL;
	char *acct_name;
	const char **names;
	DOM_SID trust_acct_sid;
	uint32 *user_rids, num_rids, *name_types;
	uint32 flags = 0x000003e8; /* Unknown */

	if (argc != 1) {
		d_printf("Usage: net rpc trustdom del <domain_name>\n");
		return NT_STATUS_INVALID_PARAMETER;
	}

	/* 
	 * Make valid trusting domain account (ie. uppercased and with '$' appended)
	 */
	acct_name = talloc_asprintf(mem_ctx, "%s$", argv[0]);

	if (acct_name == NULL)
		return NT_STATUS_NO_MEMORY;

	strupper_m(acct_name);

	names = TALLOC_ARRAY(mem_ctx, const char *, 1);
	names[0] = acct_name;


	/* Get samr policy handle */
	result = rpccli_samr_connect(pipe_hnd, mem_ctx, MAXIMUM_ALLOWED_ACCESS,
				  &connect_pol);
	if (!NT_STATUS_IS_OK(result)) {
		goto done;
	}
	
	/* Get domain policy handle */
	result = rpccli_samr_open_domain(pipe_hnd, mem_ctx, &connect_pol,
				      MAXIMUM_ALLOWED_ACCESS,
				      domain_sid, &domain_pol);
	if (!NT_STATUS_IS_OK(result)) {
		goto done;
	}

	result = rpccli_samr_lookup_names(pipe_hnd, mem_ctx, &domain_pol, flags, 1,
				       names, &num_rids,
				       &user_rids, &name_types);
	
	if (!NT_STATUS_IS_OK(result)) {
		goto done;
	}

	result = rpccli_samr_open_user(pipe_hnd, mem_ctx, &domain_pol,
				    MAXIMUM_ALLOWED_ACCESS,
				    user_rids[0], &user_pol);

	if (!NT_STATUS_IS_OK(result)) {
		goto done;
	}

	/* append the rid to the domain sid */
	sid_copy(&trust_acct_sid, domain_sid);
	if (!sid_append_rid(&trust_acct_sid, user_rids[0])) {
		goto done;
	}

	/* remove the sid */

	result = rpccli_samr_remove_sid_foreign_domain(pipe_hnd, mem_ctx, &user_pol,
						    &trust_acct_sid);

	if (!NT_STATUS_IS_OK(result)) {
		goto done;
	}

	/* Delete user */

	result = rpccli_samr_delete_dom_user(pipe_hnd, mem_ctx, &user_pol);

	if (!NT_STATUS_IS_OK(result)) {
		goto done;
	}

	if (!NT_STATUS_IS_OK(result)) {
	  DEBUG(0,("Could not set trust account password: %s\n",
		   nt_errstr(result)));
	  goto done;
	}

 done:
	return result;
}

/**
 * Delete interdomain trust account for a remote domain.
 *
 * @param argc standard argc
 * @param argv standard argv without initial components
 *
 * @return Integer status (0 means success)
 **/

static int rpc_trustdom_del(int argc, const char **argv)
{
	if (argc > 0) {
		return run_rpc_command(NULL, PI_SAMR, 0, rpc_trustdom_del_internals,
		                       argc, argv);
	} else {
		d_printf("Usage: net rpc trustdom del <domain>\n");
		return -1;
	}
}
 

/**
 * Establish trust relationship to a trusting domain.
 * Interdomain account must already be created on remote PDC.
 *
 * @param argc standard argc
 * @param argv standard argv without initial components
 *
 * @return Integer status (0 means success)
 **/

static int rpc_trustdom_establish(int argc, const char **argv)
{
	struct cli_state *cli = NULL;
	struct in_addr server_ip;
	struct rpc_pipe_client *pipe_hnd = NULL;
	POLICY_HND connect_hnd;
	TALLOC_CTX *mem_ctx;
	NTSTATUS nt_status;
	DOM_SID *domain_sid;
	smb_ucs2_t *uni_domain_name;
	
	char* domain_name;
	char* domain_name_pol;
	char* acct_name;
	fstring pdc_name;

	/*
	 * Connect to \\server\ipc$ as 'our domain' account with password
	 */

	if (argc != 1) {
		d_printf("Usage: net rpc trustdom establish <domain_name>\n");
		return -1;
	}

	domain_name = smb_xstrdup(argv[0]);
	strupper_m(domain_name);

	/* account name used at first is our domain's name with '$' */
	asprintf(&acct_name, "%s$", lp_workgroup());
	strupper_m(acct_name);
	
	/*
	 * opt_workgroup will be used by connection functions further,
	 * hence it should be set to remote domain name instead of ours
	 */
	if (opt_workgroup) {
		opt_workgroup = smb_xstrdup(domain_name);
	};
	
	opt_user_name = acct_name;

	/* find the domain controller */
	if (!net_find_pdc(&server_ip, pdc_name, domain_name)) {
		DEBUG(0, ("Couldn't find domain controller for domain %s\n", domain_name));
		return -1;
	}

	/* connect to ipc$ as username/password */
	nt_status = connect_to_ipc(&cli, &server_ip, pdc_name);
	if (!NT_STATUS_EQUAL(nt_status, NT_STATUS_NOLOGON_INTERDOMAIN_TRUST_ACCOUNT)) {

		/* Is it trusting domain account for sure ? */
		DEBUG(0, ("Couldn't verify trusting domain account. Error was %s\n",
			nt_errstr(nt_status)));
		return -1;
	}
	
	/*
	 * Connect to \\server\ipc$ again (this time anonymously)
	 */
	
	nt_status = connect_to_ipc_anonymous(&cli, &server_ip, (char*)pdc_name);
	
	if (NT_STATUS_IS_ERR(nt_status)) {
		DEBUG(0, ("Couldn't connect to domain %s controller. Error was %s.\n",
			domain_name, nt_errstr(nt_status)));
	}

	/*
	 * Use NetServerEnum2 to make sure we're talking to a proper server
	 */
	 
	if (!cli_get_pdc_name(cli, domain_name, (char*)pdc_name)) {
		DEBUG(0, ("NetServerEnum2 error: Couldn't find primary domain controller\
			 for domain %s\n", domain_name));
	}
	 
	if (!(mem_ctx = talloc_init("establishing trust relationship to "
				    "domain %s", domain_name))) {
		DEBUG(0, ("talloc_init() failed\n"));
		cli_shutdown(cli);
		return -1;
	}

	/*
	 * Call LsaOpenPolicy and LsaQueryInfo
	 */
	 
	pipe_hnd = cli_rpc_pipe_open_noauth(cli, PI_LSARPC, &nt_status);
	if (!pipe_hnd) {
		DEBUG(0, ("Could not initialise lsa pipe. Error was %s\n", nt_errstr(nt_status) ));
		cli_shutdown(cli);
		return -1;
	}

	nt_status = rpccli_lsa_open_policy2(pipe_hnd, mem_ctx, True, SEC_RIGHTS_QUERY_VALUE,
	                                 &connect_hnd);
	if (NT_STATUS_IS_ERR(nt_status)) {
		DEBUG(0, ("Couldn't open policy handle. Error was %s\n",
			nt_errstr(nt_status)));
		cli_shutdown(cli);
		return -1;
	}

	/* Querying info level 5 */
	
	nt_status = rpccli_lsa_query_info_policy(pipe_hnd, mem_ctx, &connect_hnd,
	                                      5 /* info level */,
					      &domain_name_pol, &domain_sid);
	if (NT_STATUS_IS_ERR(nt_status)) {
		DEBUG(0, ("LSA Query Info failed. Returned error was %s\n",
			nt_errstr(nt_status)));
		cli_shutdown(cli);
		return -1;
	}

	if (push_ucs2_talloc(mem_ctx, &uni_domain_name, domain_name_pol) == (size_t)-1) {
		DEBUG(0, ("Could not convert domain name %s to unicode\n",
			  domain_name_pol));
		cli_shutdown(cli);
		return -1;
	}

	/* There should be actually query info level 3 (following nt serv behaviour),
	   but I still don't know if it's _really_ necessary */
			
	/*
	 * Store the password in secrets db
	 */

	if (!secrets_store_trusted_domain_password(domain_name,
						   uni_domain_name,
						   strlen_w(uni_domain_name)+1,
						   opt_password,
						   *domain_sid)) {
		DEBUG(0, ("Storing password for trusted domain failed.\n"));
		cli_shutdown(cli);
		return -1;
	}
	
	/*
	 * Close the pipes and clean up
	 */
	 
	nt_status = rpccli_lsa_close(pipe_hnd, mem_ctx, &connect_hnd);
	if (NT_STATUS_IS_ERR(nt_status)) {
		DEBUG(0, ("Couldn't close LSA pipe. Error was %s\n",
			nt_errstr(nt_status)));
		cli_shutdown(cli);
		return -1;
	}

	cli_shutdown(cli);
	 
	talloc_destroy(mem_ctx);
	 
	d_printf("Trust to domain %s established\n", domain_name);
	return 0;
}

/**
 * Revoke trust relationship to the remote domain
 *
 * @param argc standard argc
 * @param argv standard argv without initial components
 *
 * @return Integer status (0 means success)
 **/

static int rpc_trustdom_revoke(int argc, const char **argv)
{
	char* domain_name;

	if (argc < 1) return -1;
	
	/* generate upper cased domain name */
	domain_name = smb_xstrdup(argv[0]);
	strupper_m(domain_name);

	/* delete password of the trust */
	if (!trusted_domain_password_delete(domain_name)) {
		DEBUG(0, ("Failed to revoke relationship to the trusted domain %s\n",
			  domain_name));
		return -1;
	};
	
	return 0;
}

/**
 * Usage for 'net rpc trustdom' command
 *
 * @param argc standard argc
 * @param argv standard argv without inital components
 *
 * @return Integer status returned to shell
 **/
 
static int rpc_trustdom_usage(int argc, const char **argv)
{
	d_printf("  net rpc trustdom add \t\t add trusting domain's account\n");
	d_printf("  net rpc trustdom del \t\t delete trusting domain's account\n");
	d_printf("  net rpc trustdom establish \t establish relationship to trusted domain\n");
	d_printf("  net rpc trustdom revoke \t abandon relationship to trusted domain\n");
	d_printf("  net rpc trustdom list \t show current interdomain trust relationships\n");
	d_printf("  net rpc trustdom vampire \t vampire interdomain trust relationships from remote server\n");
	return -1;
}


static NTSTATUS rpc_query_domain_sid(const DOM_SID *domain_sid, 
					const char *domain_name, 
					struct cli_state *cli,
					struct rpc_pipe_client *pipe_hnd,
					TALLOC_CTX *mem_ctx,
					int argc,
					const char **argv)
{
	fstring str_sid;
	sid_to_string(str_sid, domain_sid);
	d_printf("%s\n", str_sid);
	return NT_STATUS_OK;
}

static void print_trusted_domain(DOM_SID *dom_sid, const char *trusted_dom_name)
{
	fstring ascii_sid, padding;
	int pad_len, col_len = 20;

	/* convert sid into ascii string */
	sid_to_string(ascii_sid, dom_sid);

	/* calculate padding space for d_printf to look nicer */
	pad_len = col_len - strlen(trusted_dom_name);
	padding[pad_len] = 0;
	do padding[--pad_len] = ' '; while (pad_len);
			
	d_printf("%s%s%s\n", trusted_dom_name, padding, ascii_sid);
}

static NTSTATUS vampire_trusted_domain(struct rpc_pipe_client *pipe_hnd,
				      TALLOC_CTX *mem_ctx, 
				      POLICY_HND *pol, 
				      DOM_SID dom_sid, 
				      const char *trusted_dom_name)
{
	NTSTATUS nt_status;
	LSA_TRUSTED_DOMAIN_INFO *info;
	char *cleartextpwd = NULL;
	DATA_BLOB data;
	smb_ucs2_t *uni_dom_name;

	nt_status = rpccli_lsa_query_trusted_domain_info_by_sid(pipe_hnd, mem_ctx, pol, 4, &dom_sid, &info);
	
	if (NT_STATUS_IS_ERR(nt_status)) {
		DEBUG(0,("Could not query trusted domain info. Error was %s\n",
		nt_errstr(nt_status)));
		goto done;
	}

	data = data_blob(NULL, info->password.password.length);

	memcpy(data.data, info->password.password.data, info->password.password.length);
	data.length 	= info->password.password.length;
				
	cleartextpwd = decrypt_trustdom_secret(pipe_hnd->cli->pwd.password, &data);

	if (cleartextpwd == NULL) {
		DEBUG(0,("retrieved NULL password\n"));
		nt_status = NT_STATUS_UNSUCCESSFUL;
		goto done;
	}
	
	if (push_ucs2_talloc(mem_ctx, &uni_dom_name, trusted_dom_name) == (size_t)-1) {
		DEBUG(0, ("Could not convert domain name %s to unicode\n",
			  trusted_dom_name));
		nt_status = NT_STATUS_UNSUCCESSFUL;
		goto done;
	}

	if (!secrets_store_trusted_domain_password(trusted_dom_name,
						   uni_dom_name,
						   strlen_w(uni_dom_name)+1,
						   cleartextpwd,
						   dom_sid)) {
		DEBUG(0, ("Storing password for trusted domain failed.\n"));
		nt_status = NT_STATUS_UNSUCCESSFUL;
		goto done;
	}

	DEBUG(100,("sucessfully vampired trusted domain [%s], sid: [%s], password: [%s]\n",  
		trusted_dom_name, sid_string_static(&dom_sid), cleartextpwd));

done:
	SAFE_FREE(cleartextpwd);
	data_blob_free(&data);

	return nt_status;
}

static int rpc_trustdom_vampire(int argc, const char **argv)
{
	/* common variables */
	TALLOC_CTX* mem_ctx;
	struct cli_state *cli = NULL;
	struct rpc_pipe_client *pipe_hnd = NULL;
	NTSTATUS nt_status;
	const char *domain_name = NULL;
	DOM_SID *queried_dom_sid;
	POLICY_HND connect_hnd;

	/* trusted domains listing variables */
	unsigned int num_domains, enum_ctx = 0;
	int i;
	DOM_SID *domain_sids;
	char **trusted_dom_names;
	fstring pdc_name;
	char *dummy;

	/*
	 * Listing trusted domains (stored in secrets.tdb, if local)
	 */

	mem_ctx = talloc_init("trust relationships vampire");

	/*
	 * set domain and pdc name to local samba server (default)
	 * or to remote one given in command line
	 */

	if (StrCaseCmp(opt_workgroup, lp_workgroup())) {
		domain_name = opt_workgroup;
		opt_target_workgroup = opt_workgroup;
	} else {
		fstrcpy(pdc_name, global_myname());
		domain_name = talloc_strdup(mem_ctx, lp_workgroup());
		opt_target_workgroup = domain_name;
	};

	/* open \PIPE\lsarpc and open policy handle */
	if (!(cli = net_make_ipc_connection(NET_FLAGS_PDC))) {
		DEBUG(0, ("Couldn't connect to domain controller\n"));
		return -1;
	};

	pipe_hnd = cli_rpc_pipe_open_noauth(cli, PI_LSARPC, &nt_status);
	if (!pipe_hnd) {
		DEBUG(0, ("Could not initialise lsa pipe. Error was %s\n",
			nt_errstr(nt_status) ));
		cli_shutdown(cli);
		return -1;
	};

	nt_status = rpccli_lsa_open_policy2(pipe_hnd, mem_ctx, False, SEC_RIGHTS_QUERY_VALUE,
					&connect_hnd);
	if (NT_STATUS_IS_ERR(nt_status)) {
		DEBUG(0, ("Couldn't open policy handle. Error was %s\n",
 			nt_errstr(nt_status)));
		cli_shutdown(cli);
		return -1;
	};

	/* query info level 5 to obtain sid of a domain being queried */
	nt_status = rpccli_lsa_query_info_policy(
		pipe_hnd, mem_ctx, &connect_hnd, 5 /* info level */, 
		&dummy, &queried_dom_sid);

	if (NT_STATUS_IS_ERR(nt_status)) {
		DEBUG(0, ("LSA Query Info failed. Returned error was %s\n",
			nt_errstr(nt_status)));
		cli_shutdown(cli);
		return -1;
	}

	/*
	 * Keep calling LsaEnumTrustdom over opened pipe until
	 * the end of enumeration is reached
	 */

	d_printf("Vampire trusted domains:\n\n");

	do {
		nt_status = rpccli_lsa_enum_trust_dom(pipe_hnd, mem_ctx, &connect_hnd, &enum_ctx,
						   &num_domains,
						   &trusted_dom_names, &domain_sids);
		
		if (NT_STATUS_IS_ERR(nt_status)) {
			DEBUG(0, ("Couldn't enumerate trusted domains. Error was %s\n",
				nt_errstr(nt_status)));
			cli_shutdown(cli);
			return -1;
		};
		
		for (i = 0; i < num_domains; i++) {

			print_trusted_domain(&(domain_sids[i]), trusted_dom_names[i]);

			nt_status = vampire_trusted_domain(pipe_hnd, mem_ctx, &connect_hnd, 
							   domain_sids[i], trusted_dom_names[i]);
			if (!NT_STATUS_IS_OK(nt_status)) {
				cli_shutdown(cli);
				return -1;
			}
		};

		/*
		 * in case of no trusted domains say something rather
		 * than just display blank line
		 */
		if (!num_domains) d_printf("none\n");

	} while (NT_STATUS_EQUAL(nt_status, STATUS_MORE_ENTRIES));

	/* close this connection before doing next one */
	nt_status = rpccli_lsa_close(pipe_hnd, mem_ctx, &connect_hnd);
	if (NT_STATUS_IS_ERR(nt_status)) {
		DEBUG(0, ("Couldn't properly close lsa policy handle. Error was %s\n",
			nt_errstr(nt_status)));
		cli_shutdown(cli);
		return -1;
	};

	/* close lsarpc pipe and connection to IPC$ */
	cli_shutdown(cli);

	talloc_destroy(mem_ctx);	 
	return 0;
}

static int rpc_trustdom_list(int argc, const char **argv)
{
	/* common variables */
	TALLOC_CTX* mem_ctx;
	struct cli_state *cli = NULL, *remote_cli = NULL;
	struct rpc_pipe_client *pipe_hnd = NULL;
	NTSTATUS nt_status;
	const char *domain_name = NULL;
	DOM_SID *queried_dom_sid;
	fstring padding;
	int ascii_dom_name_len;
	POLICY_HND connect_hnd;
	
	/* trusted domains listing variables */
	unsigned int num_domains, enum_ctx = 0;
	int i, pad_len, col_len = 20;
	DOM_SID *domain_sids;
	char **trusted_dom_names;
	fstring pdc_name;
	char *dummy;
	
	/* trusting domains listing variables */
	POLICY_HND domain_hnd;
	char **trusting_dom_names;
	uint32 *trusting_dom_rids;
	
	/*
	 * Listing trusted domains (stored in secrets.tdb, if local)
	 */

	mem_ctx = talloc_init("trust relationships listing");

	/*
	 * set domain and pdc name to local samba server (default)
	 * or to remote one given in command line
	 */
	
	if (StrCaseCmp(opt_workgroup, lp_workgroup())) {
		domain_name = opt_workgroup;
		opt_target_workgroup = opt_workgroup;
	} else {
		fstrcpy(pdc_name, global_myname());
		domain_name = talloc_strdup(mem_ctx, lp_workgroup());
		opt_target_workgroup = domain_name;
	};

	/* open \PIPE\lsarpc and open policy handle */
	if (!(cli = net_make_ipc_connection(NET_FLAGS_PDC))) {
		DEBUG(0, ("Couldn't connect to domain controller\n"));
		return -1;
	};

	pipe_hnd = cli_rpc_pipe_open_noauth(cli, PI_LSARPC, &nt_status);
	if (!pipe_hnd) {
		DEBUG(0, ("Could not initialise lsa pipe. Error was %s\n",
			nt_errstr(nt_status) ));
		return -1;
	};

	nt_status = rpccli_lsa_open_policy2(pipe_hnd, mem_ctx, False, SEC_RIGHTS_QUERY_VALUE,
					&connect_hnd);
	if (NT_STATUS_IS_ERR(nt_status)) {
		DEBUG(0, ("Couldn't open policy handle. Error was %s\n",
 			nt_errstr(nt_status)));
		return -1;
	};
	
	/* query info level 5 to obtain sid of a domain being queried */
	nt_status = rpccli_lsa_query_info_policy(
		pipe_hnd, mem_ctx, &connect_hnd, 5 /* info level */, 
		&dummy, &queried_dom_sid);

	if (NT_STATUS_IS_ERR(nt_status)) {
		DEBUG(0, ("LSA Query Info failed. Returned error was %s\n",
			nt_errstr(nt_status)));
		return -1;
	}
		
	/*
	 * Keep calling LsaEnumTrustdom over opened pipe until
	 * the end of enumeration is reached
	 */
	 
	d_printf("Trusted domains list:\n\n");

	do {
		nt_status = rpccli_lsa_enum_trust_dom(pipe_hnd, mem_ctx, &connect_hnd, &enum_ctx,
						   &num_domains,
						   &trusted_dom_names, &domain_sids);
		
		if (NT_STATUS_IS_ERR(nt_status)) {
			DEBUG(0, ("Couldn't enumerate trusted domains. Error was %s\n",
				nt_errstr(nt_status)));
			return -1;
		};
		
		for (i = 0; i < num_domains; i++) {
			print_trusted_domain(&(domain_sids[i]), trusted_dom_names[i]);
		};
		
		/*
		 * in case of no trusted domains say something rather
		 * than just display blank line
		 */
		if (!num_domains) d_printf("none\n");

	} while (NT_STATUS_EQUAL(nt_status, STATUS_MORE_ENTRIES));

	/* close this connection before doing next one */
	nt_status = rpccli_lsa_close(pipe_hnd, mem_ctx, &connect_hnd);
	if (NT_STATUS_IS_ERR(nt_status)) {
		DEBUG(0, ("Couldn't properly close lsa policy handle. Error was %s\n",
			nt_errstr(nt_status)));
		return -1;
	};
	
	cli_rpc_pipe_close(pipe_hnd);

	/*
	 * Listing trusting domains (stored in passdb backend, if local)
	 */
	
	d_printf("\nTrusting domains list:\n\n");

	/*
	 * Open \PIPE\samr and get needed policy handles
	 */
	pipe_hnd = cli_rpc_pipe_open_noauth(cli, PI_SAMR, &nt_status);
	if (!pipe_hnd) {
		DEBUG(0, ("Could not initialise samr pipe. Error was %s\n", nt_errstr(nt_status)));
		return -1;
	};
	
	/* SamrConnect */
	nt_status = rpccli_samr_connect(pipe_hnd, mem_ctx, SA_RIGHT_SAM_OPEN_DOMAIN,
								 &connect_hnd);
	if (!NT_STATUS_IS_OK(nt_status)) {
		DEBUG(0, ("Couldn't open SAMR policy handle. Error was %s\n",
			nt_errstr(nt_status)));
		return -1;
	};
	
	/* SamrOpenDomain - we have to open domain policy handle in order to be
	   able to enumerate accounts*/
	nt_status = rpccli_samr_open_domain(pipe_hnd, mem_ctx, &connect_hnd,
					 SA_RIGHT_DOMAIN_ENUM_ACCOUNTS,
					 queried_dom_sid, &domain_hnd);									 
	if (!NT_STATUS_IS_OK(nt_status)) {
		DEBUG(0, ("Couldn't open domain object. Error was %s\n",
			nt_errstr(nt_status)));
		return -1;
	};
	
	/*
	 * perform actual enumeration
	 */
	 
	enum_ctx = 0;	/* reset enumeration context from last enumeration */
	do {
			
		nt_status = rpccli_samr_enum_dom_users(pipe_hnd, mem_ctx, &domain_hnd,
		                                    &enum_ctx, ACB_DOMTRUST, 0xffff,
		                                    &trusting_dom_names, &trusting_dom_rids,
		                                    &num_domains);
		if (NT_STATUS_IS_ERR(nt_status)) {
			DEBUG(0, ("Couldn't enumerate accounts. Error was: %s\n",
				nt_errstr(nt_status)));
			return -1;
		};
		
		for (i = 0; i < num_domains; i++) {

			/*
			 * get each single domain's sid (do we _really_ need this ?):
			 *  1) connect to domain's pdc
			 *  2) query the pdc for domain's sid
			 */

			/* get rid of '$' tail */
			ascii_dom_name_len = strlen(trusting_dom_names[i]);
			if (ascii_dom_name_len && ascii_dom_name_len < FSTRING_LEN)
				trusting_dom_names[i][ascii_dom_name_len - 1] = '\0';
			
			/* calculate padding space for d_printf to look nicer */
			pad_len = col_len - strlen(trusting_dom_names[i]);
			padding[pad_len] = 0;
			do padding[--pad_len] = ' '; while (pad_len);

			/* set opt_* variables to remote domain */
			strupper_m(trusting_dom_names[i]);
			opt_workgroup = talloc_strdup(mem_ctx, trusting_dom_names[i]);
			opt_target_workgroup = opt_workgroup;
			
			d_printf("%s%s", trusting_dom_names[i], padding);
			
			/* connect to remote domain controller */
			remote_cli = net_make_ipc_connection(NET_FLAGS_PDC | NET_FLAGS_ANONYMOUS);
			if (remote_cli) {			
				/* query for domain's sid */
				if (run_rpc_command(remote_cli, PI_LSARPC, 0, rpc_query_domain_sid, argc, argv))
					d_printf("couldn't get domain's sid\n");

				cli_shutdown(remote_cli);
			
			} else {
				d_printf("domain controller is not responding\n");
			};
		};
		
		if (!num_domains) d_printf("none\n");
		
	} while (NT_STATUS_EQUAL(nt_status, STATUS_MORE_ENTRIES));

	/* close opened samr and domain policy handles */
	nt_status = rpccli_samr_close(pipe_hnd, mem_ctx, &domain_hnd);
	if (!NT_STATUS_IS_OK(nt_status)) {
		DEBUG(0, ("Couldn't properly close domain policy handle for domain %s\n", domain_name));
	};
	
	nt_status = rpccli_samr_close(pipe_hnd, mem_ctx, &connect_hnd);
	if (!NT_STATUS_IS_OK(nt_status)) {
		DEBUG(0, ("Couldn't properly close samr policy handle for domain %s\n", domain_name));
	};
	
	/* close samr pipe and connection to IPC$ */
	cli_shutdown(cli);

	talloc_destroy(mem_ctx);	 
	return 0;
}

/**
 * Entrypoint for 'net rpc trustdom' code
 *
 * @param argc standard argc
 * @param argv standard argv without initial components
 *
 * @return Integer status (0 means success)
 */

static int rpc_trustdom(int argc, const char **argv)
{
	struct functable func[] = {
		{"add", rpc_trustdom_add},
		{"del", rpc_trustdom_del},
		{"establish", rpc_trustdom_establish},
		{"revoke", rpc_trustdom_revoke},
		{"help", rpc_trustdom_usage},
		{"list", rpc_trustdom_list},
		{"vampire", rpc_trustdom_vampire},
		{NULL, NULL}
	};

	if (argc == 0) {
		rpc_trustdom_usage(argc, argv);
		return -1;
	}

	return (net_run_function(argc, argv, func, rpc_user_usage));
}

/**
 * Check if a server will take rpc commands
 * @param flags	Type of server to connect to (PDC, DMB, localhost)
 *		if the host is not explicitly specified
 * @return  BOOL (true means rpc supported)
 */
BOOL net_rpc_check(unsigned flags)
{
	struct cli_state cli;
	BOOL ret = False;
	struct in_addr server_ip;
	char *server_name = NULL;

	/* flags (i.e. server type) may depend on command */
	if (!net_find_server(flags, &server_ip, &server_name))
		return False;

	ZERO_STRUCT(cli);
	if (cli_initialise(&cli) == False)
		return False;

	if (!cli_connect(&cli, server_name, &server_ip))
		goto done;
	if (!attempt_netbios_session_request(&cli, global_myname(), 
					     server_name, &server_ip))
		goto done;
	if (!cli_negprot(&cli))
		goto done;
	if (cli.protocol < PROTOCOL_NT1)
		goto done;

	ret = True;
 done:
	cli_shutdown(&cli);
	return ret;
}

/* dump sam database via samsync rpc calls */
static int rpc_samdump(int argc, const char **argv) {
		return run_rpc_command(NULL, PI_NETLOGON, NET_FLAGS_ANONYMOUS, rpc_samdump_internals,
			       argc, argv);
}

/* syncronise sam database via samsync rpc calls */
static int rpc_vampire(int argc, const char **argv) {
	return run_rpc_command(NULL, PI_NETLOGON, NET_FLAGS_ANONYMOUS, rpc_vampire_internals,
			       argc, argv);
}

/** 
 * Migrate everything from a print-server
 *
 * @param argc  Standard main() style argc
 * @param argv  Standard main() style argv.  Initial components are already
 *              stripped
 *
 * @return A shell status integer (0 for success)
 *
 * The order is important !
 * To successfully add drivers the print-queues have to exist !
 * Applying ACLs should be the last step, because you're easily locked out
 *
 **/
static int rpc_printer_migrate_all(int argc, const char **argv)
{
	int ret;

	if (!opt_host) {
		printf("no server to migrate\n");
		return -1;
	}

	ret = run_rpc_command(NULL, PI_SPOOLSS, 0, rpc_printer_migrate_printers_internals, argc, argv);
	if (ret)
		return ret;

	ret = run_rpc_command(NULL, PI_SPOOLSS, 0, rpc_printer_migrate_drivers_internals, argc, argv);
	if (ret)
		return ret;

	ret = run_rpc_command(NULL, PI_SPOOLSS, 0, rpc_printer_migrate_forms_internals, argc, argv);
	if (ret)
		return ret;

	ret = run_rpc_command(NULL, PI_SPOOLSS, 0, rpc_printer_migrate_settings_internals, argc, argv);
	if (ret)
		return ret;

	return run_rpc_command(NULL, PI_SPOOLSS, 0, rpc_printer_migrate_security_internals, argc, argv);

}

/** 
 * Migrate print-drivers from a print-server
 *
 * @param argc  Standard main() style argc
 * @param argv  Standard main() style argv.  Initial components are already
 *              stripped
 *
 * @return A shell status integer (0 for success)
 **/
static int rpc_printer_migrate_drivers(int argc, const char **argv)
{
	if (!opt_host) {
		printf("no server to migrate\n");
		return -1;
	}

	return run_rpc_command(NULL, PI_SPOOLSS, 0, 
			       rpc_printer_migrate_drivers_internals,
			       argc, argv);
}

/** 
 * Migrate print-forms from a print-server
 *
 * @param argc  Standard main() style argc
 * @param argv  Standard main() style argv.  Initial components are already
 *              stripped
 *
 * @return A shell status integer (0 for success)
 **/
static int rpc_printer_migrate_forms(int argc, const char **argv)
{
	if (!opt_host) {
		printf("no server to migrate\n");
		return -1;
	}

	return run_rpc_command(NULL, PI_SPOOLSS, 0, 
			       rpc_printer_migrate_forms_internals,
			       argc, argv);
}

/** 
 * Migrate printers from a print-server
 *
 * @param argc  Standard main() style argc
 * @param argv  Standard main() style argv.  Initial components are already
 *              stripped
 *
 * @return A shell status integer (0 for success)
 **/
static int rpc_printer_migrate_printers(int argc, const char **argv)
{
	if (!opt_host) {
		printf("no server to migrate\n");
		return -1;
	}

	return run_rpc_command(NULL, PI_SPOOLSS, 0, 
			       rpc_printer_migrate_printers_internals,
			       argc, argv);
}

/** 
 * Migrate printer-ACLs from a print-server
 *
 * @param argc  Standard main() style argc
 * @param argv  Standard main() style argv.  Initial components are already
 *              stripped
 *
 * @return A shell status integer (0 for success)
 **/
static int rpc_printer_migrate_security(int argc, const char **argv)
{
	if (!opt_host) {
		printf("no server to migrate\n");
		return -1;
	}

	return run_rpc_command(NULL, PI_SPOOLSS, 0, 
			       rpc_printer_migrate_security_internals,
			       argc, argv);
}

/** 
 * Migrate printer-settings from a print-server
 *
 * @param argc  Standard main() style argc
 * @param argv  Standard main() style argv.  Initial components are already
 *              stripped
 *
 * @return A shell status integer (0 for success)
 **/
static int rpc_printer_migrate_settings(int argc, const char **argv)
{
	if (!opt_host) {
		printf("no server to migrate\n");
		return -1;
	}

	return run_rpc_command(NULL, PI_SPOOLSS, 0, 
			       rpc_printer_migrate_settings_internals,
			       argc, argv);
}

/** 
 * 'net rpc printer' entrypoint.
 * @param argc  Standard main() style argc
 * @param argv  Standard main() style argv.  Initial components are already
 *              stripped
 **/

int rpc_printer_migrate(int argc, const char **argv) 
{

	/* ouch: when addriver and setdriver are called from within
	   rpc_printer_migrate_drivers_internals, the printer-queue already
	   *has* to exist */

	struct functable func[] = {
		{"all", 	rpc_printer_migrate_all},
		{"drivers", 	rpc_printer_migrate_drivers},
		{"forms", 	rpc_printer_migrate_forms},
		{"help", 	rpc_printer_usage},
		{"printers", 	rpc_printer_migrate_printers},
		{"security", 	rpc_printer_migrate_security},
		{"settings", 	rpc_printer_migrate_settings},
		{NULL, NULL}
	};

	return net_run_function(argc, argv, func, rpc_printer_usage);
}


/** 
 * List printers on a remote RPC server
 *
 * @param argc  Standard main() style argc
 * @param argv  Standard main() style argv.  Initial components are already
 *              stripped
 *
 * @return A shell status integer (0 for success)
 **/
static int rpc_printer_list(int argc, const char **argv)
{

	return run_rpc_command(NULL, PI_SPOOLSS, 0, 
			       rpc_printer_list_internals,
			       argc, argv);
}

/** 
 * List printer-drivers on a remote RPC server
 *
 * @param argc  Standard main() style argc
 * @param argv  Standard main() style argv.  Initial components are already
 *              stripped
 *
 * @return A shell status integer (0 for success)
 **/
static int rpc_printer_driver_list(int argc, const char **argv)
{

	return run_rpc_command(NULL, PI_SPOOLSS, 0, 
			       rpc_printer_driver_list_internals,
			       argc, argv);
}

/** 
 * Publish printer in ADS via MSRPC
 *
 * @param argc  Standard main() style argc
 * @param argv  Standard main() style argv.  Initial components are already
 *              stripped
 *
 * @return A shell status integer (0 for success)
 **/
static int rpc_printer_publish_publish(int argc, const char **argv)
{

	return run_rpc_command(NULL, PI_SPOOLSS, 0, 
			       rpc_printer_publish_publish_internals,
			       argc, argv);
}

/** 
 * Update printer in ADS via MSRPC
 *
 * @param argc  Standard main() style argc
 * @param argv  Standard main() style argv.  Initial components are already
 *              stripped
 *
 * @return A shell status integer (0 for success)
 **/
static int rpc_printer_publish_update(int argc, const char **argv)
{

	return run_rpc_command(NULL, PI_SPOOLSS, 0, 
			       rpc_printer_publish_update_internals,
			       argc, argv);
}

/** 
 * UnPublish printer in ADS via MSRPC
 *
 * @param argc  Standard main() style argc
 * @param argv  Standard main() style argv.  Initial components are already
 *              stripped
 *
 * @return A shell status integer (0 for success)
 **/
static int rpc_printer_publish_unpublish(int argc, const char **argv)
{

	return run_rpc_command(NULL, PI_SPOOLSS, 0, 
			       rpc_printer_publish_unpublish_internals,
			       argc, argv);
}

/** 
 * List published printers via MSRPC
 *
 * @param argc  Standard main() style argc
 * @param argv  Standard main() style argv.  Initial components are already
 *              stripped
 *
 * @return A shell status integer (0 for success)
 **/
static int rpc_printer_publish_list(int argc, const char **argv)
{

	return run_rpc_command(NULL, PI_SPOOLSS, 0, 
			       rpc_printer_publish_list_internals,
			       argc, argv);
}


/** 
 * Publish printer in ADS
 *
 * @param argc  Standard main() style argc
 * @param argv  Standard main() style argv.  Initial components are already
 *              stripped
 *
 * @return A shell status integer (0 for success)
 **/
static int rpc_printer_publish(int argc, const char **argv)
{

	struct functable func[] = {
		{"publish", 	rpc_printer_publish_publish},
		{"update", 	rpc_printer_publish_update},
		{"unpublish", 	rpc_printer_publish_unpublish},
		{"list", 	rpc_printer_publish_list},
		{"help", 	rpc_printer_usage},
		{NULL, NULL}
	};

	if (argc == 0)
		return run_rpc_command(NULL, PI_SPOOLSS, 0, 
			       rpc_printer_publish_list_internals,
			       argc, argv);

	return net_run_function(argc, argv, func, rpc_printer_usage);

}


/** 
 * Display rpc printer help page.
 * @param argc  Standard main() style argc
 * @param argv  Standard main() style argv.  Initial components are already
 *              stripped
 **/
int rpc_printer_usage(int argc, const char **argv)
{
        return net_help_printer(argc, argv);
}

/** 
 * 'net rpc printer' entrypoint.
 * @param argc  Standard main() style argc
 * @param argv  Standard main() style argv.  Initial components are already
 *              stripped
 **/
int net_rpc_printer(int argc, const char **argv) 
{
	struct functable func[] = {
		{"list", rpc_printer_list},
		{"migrate", rpc_printer_migrate},
		{"driver", rpc_printer_driver_list},
		{"publish", rpc_printer_publish},
		{NULL, NULL}
	};

	if (argc == 0)
		return run_rpc_command(NULL, PI_SPOOLSS, 0, 
			       rpc_printer_list_internals,
			       argc, argv);

	return net_run_function(argc, argv, func, rpc_printer_usage);
}

/****************************************************************************/


/** 
 * Basic usage function for 'net rpc'
 * @param argc  Standard main() style argc
 * @param argv  Standard main() style argv.  Initial components are already
 *              stripped
 **/

int net_rpc_usage(int argc, const char **argv) 
{
	d_printf("  net rpc info \t\t\tshow basic info about a domain \n");
	d_printf("  net rpc join \t\t\tto join a domain \n");
	d_printf("  net rpc oldjoin \t\t\tto join a domain created in server manager\n");
	d_printf("  net rpc testjoin \t\ttests that a join is valid\n");
	d_printf("  net rpc user \t\t\tto add, delete and list users\n");
	d_printf("  net rpc password <username> [<password>] -Uadmin_username%%admin_pass\n");
	d_printf("  net rpc group \t\tto list groups\n");
	d_printf("  net rpc share \t\tto add, delete, list and migrate shares\n");
	d_printf("  net rpc printer \t\tto list and migrate printers\n");
	d_printf("  net rpc file \t\t\tto list open files\n");
	d_printf("  net rpc changetrustpw \tto change the trust account password\n");
	d_printf("  net rpc getsid \t\tfetch the domain sid into the local secrets.tdb\n");
	d_printf("  net rpc vampire \t\tsyncronise an NT PDC's users and groups into the local passdb\n");
	d_printf("  net rpc samdump \t\tdiplay an NT PDC's users, groups and other data\n");
	d_printf("  net rpc trustdom \t\tto create trusting domain's account or establish trust\n");
	d_printf("  net rpc abortshutdown \tto abort the shutdown of a remote server\n");
	d_printf("  net rpc shutdown \t\tto shutdown a remote server\n");
	d_printf("  net rpc rights\t\tto manage privileges assigned to SIDs\n");
	d_printf("  net rpc registry\t\tto manage registry hives\n");
	d_printf("  net rpc service\t\tto start, stop and query services\n");
	d_printf("\n");
	d_printf("'net rpc shutdown' also accepts the following miscellaneous options:\n"); /* misc options */
	d_printf("\t-r or --reboot\trequest remote server reboot on shutdown\n");
	d_printf("\t-f or --force\trequest the remote server force its shutdown\n");
	d_printf("\t-t or --timeout=<timeout>\tnumber of seconds before shutdown\n");
	d_printf("\t-C or --comment=<message>\ttext message to display on impending shutdown\n");
	return -1;
}


/**
 * Help function for 'net rpc'.  Calls command specific help if requested
 * or displays usage of net rpc
 * @param argc  Standard main() style argc
 * @param argv  Standard main() style argv.  Initial components are already
 *              stripped
 **/

int net_rpc_help(int argc, const char **argv)
{
	struct functable func[] = {
		{"join", rpc_join_usage},
		{"user", rpc_user_usage},
		{"group", rpc_group_usage},
		{"share", rpc_share_usage},
		/*{"changetrustpw", rpc_changetrustpw_usage}, */
		{"trustdom", rpc_trustdom_usage},
		/*{"abortshutdown", rpc_shutdown_abort_usage},*/
		/*{"shutdown", rpc_shutdown_usage}, */
		{"vampire", rpc_vampire_usage},
		{NULL, NULL}
	};

	if (argc == 0) {
		net_rpc_usage(argc, argv);
		return -1;
	}

	return (net_run_function(argc, argv, func, rpc_user_usage));
}


/** 
 * 'net rpc' entrypoint.
 * @param argc  Standard main() style argc
 * @param argv  Standard main() style argv.  Initial components are already
 *              stripped
 **/

int net_rpc(int argc, const char **argv)
{
	struct functable func[] = {
		{"info", net_rpc_info},
		{"join", net_rpc_join},
		{"oldjoin", net_rpc_oldjoin},
		{"testjoin", net_rpc_testjoin},
		{"user", net_rpc_user},
		{"password", rpc_user_password},
		{"group", net_rpc_group},
		{"share", net_rpc_share},
		{"file", net_rpc_file},
		{"printer", net_rpc_printer},
		{"changetrustpw", net_rpc_changetrustpw},
		{"trustdom", rpc_trustdom},
		{"abortshutdown", rpc_shutdown_abort},
		{"shutdown", rpc_shutdown},
		{"samdump", rpc_samdump},
		{"vampire", rpc_vampire},
		{"getsid", net_rpc_getsid},
		{"rights", net_rpc_rights},
		{"service", net_rpc_service},
		{"registry", net_rpc_registry},
		{"help", net_rpc_help},
		{NULL, NULL}
	};
	return net_run_function(argc, argv, func, net_rpc_usage);
}<|MERGE_RESOLUTION|>--- conflicted
+++ resolved
@@ -139,12 +139,6 @@
 	domain_sid = net_get_remote_domain_sid(cli, mem_ctx, &domain_name);
 
 	if (!(conn_flags & NET_FLAGS_NO_PIPE)) {
-<<<<<<< HEAD
-		if (!cli_nt_session_open(cli, pipe_idx)) {
-			DEBUG(0, ("Could not initialise pipe\n"));
-			cli_shutdown(cli);
-			return -1;
-=======
 		if (lp_client_schannel() && (pipe_idx == PI_NETLOGON)) {
 			/* Always try and create an schannel netlogon pipe. */
 			pipe_hnd = cli_rpc_pipe_open_schannel(cli, pipe_idx,
@@ -166,7 +160,6 @@
 				cli_shutdown(cli);
 				return -1;
 			}
->>>>>>> 9fc825ba
 		}
 	}
 	
@@ -2692,11 +2685,7 @@
 
 		init_enum_hnd(&hnd, 0);
 
-<<<<<<< HEAD
-		return cli_srvsvc_net_share_enum(cli, mem_ctx, level, ctr, 
-=======
 		return rpccli_srvsvc_net_share_enum(pipe_hnd, mem_ctx, level, ctr, 
->>>>>>> 9fc825ba
 						 preferred_len, &hnd);
 	}
 
@@ -2943,11 +2932,7 @@
 		goto done;
 
 	/* connect destination PI_SRVSVC */
-<<<<<<< HEAD
-        nt_status = connect_dst_pipe(&cli_dst, PI_SRVSVC, &got_dst_srvsvc_pipe);
-=======
         nt_status = connect_dst_pipe(&cli_dst, &srvsvc_pipe, PI_SRVSVC);
->>>>>>> 9fc825ba
         if (!NT_STATUS_IS_OK(nt_status))
                 return nt_status;
 
@@ -3361,11 +3346,7 @@
 		goto done;
 
 	/* connect destination PI_SRVSVC */
-<<<<<<< HEAD
-        nt_status = connect_dst_pipe(&cli_dst, PI_SRVSVC, &got_dst_srvsvc_pipe);
-=======
         nt_status = connect_dst_pipe(&cli_dst, &srvsvc_pipe, PI_SRVSVC);
->>>>>>> 9fc825ba
         if (!NT_STATUS_IS_OK(nt_status))
                 return nt_status;
 
@@ -4617,10 +4598,7 @@
 
 	if (opt_comment) {
 		msg = opt_comment;
-	} else {
-		msg = "";
-	}
-
+	}
 	if (opt_timeout) {
 		timeout = opt_timeout;
 	}
