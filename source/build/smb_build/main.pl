# Samba Build System					
# - the main program					
#							
#  Copyright (C) Stefan (metze) Metzmacher 2004	
#  Copyright (C) Jelmer Vernooij 2005
#  Released under the GNU GPL				

use smb_build::makefile;
use smb_build::input;
use smb_build::config_mk;
use smb_build::output;
use smb_build::summary;
use smb_build::config;
use strict;

my $INPUT = {};
my $mkfile = smb_build::config_mk::run_config_mk($INPUT, $config::config{srcdir}, $config::config{builddir}, "main.mk");

my $subsys_output_type = ["MERGED_OBJ"];

my $library_output_type;
if ($config::config{USESHARED} eq "true") {
	$library_output_type = ["SHARED_LIBRARY", "STATIC_LIBRARY"];
} else {
	$library_output_type = ["STATIC_LIBRARY"];
	push (@$library_output_type, "SHARED_LIBRARY") if 
						($config::config{BLDSHARED} eq "true")
}

my $module_output_type;
if ($config::config{USESHARED} eq "true") {
	$module_output_type = ["SHARED_LIBRARY"];
} else {
	$module_output_type = ["MERGED_OBJ"];
}

my $DEPEND = smb_build::input::check($INPUT, \%config::enabled,
				     $subsys_output_type,
				     $library_output_type,
				     $module_output_type);
my $OUTPUT = output::create_output($DEPEND, \%config::config);
my $mkenv = new smb_build::makefile(\%config::config, $mkfile);

my $shared_libs_used = 0;
foreach my $key (values %$OUTPUT) {
	push(@{$mkenv->{all_objs}}, "\$($key->{NAME}_OBJ_FILES)");
}

foreach my $key (values %$OUTPUT) {
	next unless defined $key->{OUTPUT_TYPE};

	$mkenv->StaticLibraryPrimitives($key) if grep(/STATIC_LIBRARY/, @{$key->{OUTPUT_TYPE}});
	$mkenv->MergedObj($key) if grep(/MERGED_OBJ/, @{$key->{OUTPUT_TYPE}});
<<<<<<< HEAD
=======
 	$mkenv->StaticLibraryPrimitives($key) if grep(/STATIC_LIBRARY/, @{$key->{OUTPUT_TYPE}});
	if (defined($key->{PC_FILE})) {
		$mkenv->output("PC_FILES += $key->{BASEDIR}/$key->{PC_FILE}\n");
	} 
>>>>>>> 5f3a70f2
	$mkenv->SharedLibraryPrimitives($key) if ($key->{TYPE} eq "LIBRARY") and
					grep(/SHARED_LIBRARY/, @{$key->{OUTPUT_TYPE}});
	if ($key->{TYPE} eq "LIBRARY" and 
	    ${$key->{OUTPUT_TYPE}}[0] eq "SHARED_LIBRARY") {
		$shared_libs_used = 1;
	}
	$mkenv->PythonFiles($key) if defined($key->{PYTHON_FILES});
<<<<<<< HEAD
	if ($key->{TYPE} eq "MODULE" and @{$key->{OUTPUT_TYPE}}[0] eq "MERGED_OBJ" and defined($key->{INIT_FUNCTION})) {
		$mkenv->output("$key->{SUBSYSTEM}_INIT_FUNCTIONS += $key->{INIT_FUNCTION},\n");
	}
=======
>>>>>>> 5f3a70f2
	$mkenv->CFlags($key);
}

foreach my $key (values %$OUTPUT) {
	next unless defined $key->{OUTPUT_TYPE};

<<<<<<< HEAD
	$mkenv->Integrated($key) if grep(/INTEGRATED/, @{$key->{OUTPUT_TYPE}});
=======
 	$mkenv->Integrated($key) if grep(/INTEGRATED/, @{$key->{OUTPUT_TYPE}});
>>>>>>> 5f3a70f2
}

foreach my $key (values %$OUTPUT) {
	next unless defined $key->{OUTPUT_TYPE};
<<<<<<< HEAD

	$mkenv->StaticLibrary($key) if grep(/STATIC_LIBRARY/, @{$key->{OUTPUT_TYPE}});
=======
	$mkenv->StaticLibrary($key) if grep(/STATIC_LIBRARY/, @{$key->{OUTPUT_TYPE}});

>>>>>>> 5f3a70f2
	$mkenv->SharedLibrary($key) if ($key->{TYPE} eq "LIBRARY") and
					grep(/SHARED_LIBRARY/, @{$key->{OUTPUT_TYPE}});
	$mkenv->SharedModule($key) if ($key->{TYPE} eq "MODULE" and
					grep(/SHARED_LIBRARY/, @{$key->{OUTPUT_TYPE}}));
	$mkenv->PythonModule($key) if ($key->{TYPE} eq "PYTHON");
	$mkenv->Binary($key) if grep(/BINARY/, @{$key->{OUTPUT_TYPE}});
<<<<<<< HEAD
	$mkenv->ProtoHeader($key) if defined($key->{PRIVATE_PROTO_HEADER}) or 
					 defined($key->{PUBLIC_PROTO_HEADER});
	$mkenv->InitFunctions($key) if defined($key->{INIT_FUNCTIONS});
=======
	$mkenv->ProtoHeader($key) if defined($key->{PRIVATE_PROTO_HEADER});
>>>>>>> 5f3a70f2
}

$mkenv->write("data.mk");

summary::show($OUTPUT, \%config::config);

1;<|MERGE_RESOLUTION|>--- conflicted
+++ resolved
@@ -51,61 +51,37 @@
 
 	$mkenv->StaticLibraryPrimitives($key) if grep(/STATIC_LIBRARY/, @{$key->{OUTPUT_TYPE}});
 	$mkenv->MergedObj($key) if grep(/MERGED_OBJ/, @{$key->{OUTPUT_TYPE}});
-<<<<<<< HEAD
-=======
- 	$mkenv->StaticLibraryPrimitives($key) if grep(/STATIC_LIBRARY/, @{$key->{OUTPUT_TYPE}});
-	if (defined($key->{PC_FILE})) {
-		$mkenv->output("PC_FILES += $key->{BASEDIR}/$key->{PC_FILE}\n");
-	} 
->>>>>>> 5f3a70f2
-	$mkenv->SharedLibraryPrimitives($key) if ($key->{TYPE} eq "LIBRARY") and
+	$kenv->SharedLibraryPrimitives($key) if ($key->{TYPE} eq "LIBRARY") and
 					grep(/SHARED_LIBRARY/, @{$key->{OUTPUT_TYPE}});
 	if ($key->{TYPE} eq "LIBRARY" and 
 	    ${$key->{OUTPUT_TYPE}}[0] eq "SHARED_LIBRARY") {
 		$shared_libs_used = 1;
 	}
 	$mkenv->PythonFiles($key) if defined($key->{PYTHON_FILES});
-<<<<<<< HEAD
 	if ($key->{TYPE} eq "MODULE" and @{$key->{OUTPUT_TYPE}}[0] eq "MERGED_OBJ" and defined($key->{INIT_FUNCTION})) {
 		$mkenv->output("$key->{SUBSYSTEM}_INIT_FUNCTIONS += $key->{INIT_FUNCTION},\n");
 	}
-=======
->>>>>>> 5f3a70f2
 	$mkenv->CFlags($key);
 }
 
 foreach my $key (values %$OUTPUT) {
 	next unless defined $key->{OUTPUT_TYPE};
 
-<<<<<<< HEAD
-	$mkenv->Integrated($key) if grep(/INTEGRATED/, @{$key->{OUTPUT_TYPE}});
-=======
  	$mkenv->Integrated($key) if grep(/INTEGRATED/, @{$key->{OUTPUT_TYPE}});
->>>>>>> 5f3a70f2
 }
 
 foreach my $key (values %$OUTPUT) {
 	next unless defined $key->{OUTPUT_TYPE};
-<<<<<<< HEAD
-
-	$mkenv->StaticLibrary($key) if grep(/STATIC_LIBRARY/, @{$key->{OUTPUT_TYPE}});
-=======
 	$mkenv->StaticLibrary($key) if grep(/STATIC_LIBRARY/, @{$key->{OUTPUT_TYPE}});
 
->>>>>>> 5f3a70f2
 	$mkenv->SharedLibrary($key) if ($key->{TYPE} eq "LIBRARY") and
 					grep(/SHARED_LIBRARY/, @{$key->{OUTPUT_TYPE}});
 	$mkenv->SharedModule($key) if ($key->{TYPE} eq "MODULE" and
 					grep(/SHARED_LIBRARY/, @{$key->{OUTPUT_TYPE}}));
 	$mkenv->PythonModule($key) if ($key->{TYPE} eq "PYTHON");
 	$mkenv->Binary($key) if grep(/BINARY/, @{$key->{OUTPUT_TYPE}});
-<<<<<<< HEAD
-	$mkenv->ProtoHeader($key) if defined($key->{PRIVATE_PROTO_HEADER}) or 
-					 defined($key->{PUBLIC_PROTO_HEADER});
+	$mkenv->ProtoHeader($key) if defined($key->{PRIVATE_PROTO_HEADER});
 	$mkenv->InitFunctions($key) if defined($key->{INIT_FUNCTIONS});
-=======
-	$mkenv->ProtoHeader($key) if defined($key->{PRIVATE_PROTO_HEADER});
->>>>>>> 5f3a70f2
 }
 
 $mkenv->write("data.mk");
