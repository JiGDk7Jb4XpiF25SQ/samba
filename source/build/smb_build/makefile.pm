# Samba Build System
# - create output for Makefile
#
#  Copyright (C) Stefan (metze) Metzmacher 2004
#  Copyright (C) Jelmer Vernooij 2005
#  Released under the GNU GPL

package smb_build::makefile;
use smb_build::output;
use File::Basename;
use strict;

use Cwd 'abs_path';

sub new($$$)
{
	my ($myname, $config, $mkfile) = @_;
	my $self = {};

	bless($self, $myname);

	$self->_set_config($config);

	$self->{output} = "";

	$self->{mkfile} = $mkfile;

	$self->output("################################################\n");
	$self->output("# Autogenerated by build/smb_build/makefile.pm #\n");
	$self->output("################################################\n");
	$self->output("\n");

	return $self;
}

sub _set_config($$)
{
	my ($self, $config) = @_;

	$self->{config} = $config;

	if (not defined($self->{config}->{srcdir})) {
		$self->{config}->{srcdir} = '.';
	}

	if (not defined($self->{config}->{builddir})) {
		$self->{config}->{builddir}  = '.';
	}

	if ($self->{config}->{prefix} eq "NONE") {
		$self->{config}->{prefix} = $self->{config}->{ac_default_prefix};
	}

	if ($self->{config}->{exec_prefix} eq "NONE") {
		$self->{config}->{exec_prefix} = $self->{config}->{prefix};
	}
}

sub _set_config($$)
{
	my ($self, $config) = @_;

	$self->{config} = $config;

	if (not defined($self->{config}->{srcdir})) {
		$self->{config}->{srcdir} = '.';
	}

	if (not defined($self->{config}->{builddir})) {
		$self->{config}->{builddir}  = '.';
	}

	if ($self->{config}->{prefix} eq "NONE") {
		$self->{config}->{prefix} = $self->{config}->{ac_default_prefix};
	}

	if ($self->{config}->{exec_prefix} eq "NONE") {
		$self->{config}->{exec_prefix} = $self->{config}->{prefix};
	}
}

sub output($$)
{
	my ($self, $text) = @_;

	$self->{output} .= $text;
}

sub _prepare_mk_files($)
{
	my $self = shift;
	my @tmp = ();

	foreach (@smb_build::config_mk::parsed_files) {
		s/ .*$//g;
		push (@tmp, $_);
	}

	$self->output("
ifneq (\$(MAKECMDGOALS),clean)
ifneq (\$(MAKECMDGOALS),distclean)
ifneq (\$(MAKECMDGOALS),realdistclean)
");
	$self->output("MK_FILES = " . array2oneperline(\@tmp) . "\n");
	$self->output("
endif
endif
endif
");
}

sub array2oneperline($)
{
	my $array = shift;
	my $output = "";

	foreach (@$array) {
		next unless defined($_);

		$output .= " \\\n\t\t$_";
	}

	return $output;
}

sub _prepare_list($$$)
{
	my ($self,$ctx,$var) = @_;
	my @tmparr = ();

	push(@tmparr, @{$ctx->{$var}}) if defined($ctx->{$var});

	my $tmplist = array2oneperline(\@tmparr);
	return if ($tmplist eq "");

	$self->output("$ctx->{NAME}_$var =$tmplist\n");
}

sub PythonModule($$)
{
	my ($self,$ctx) = @_;

	$self->output("$ctx->{NAME}_OUTPUT = $ctx->{OUTPUT}\n");
	$self->_prepare_list($ctx, "FULL_OBJ_LIST");
	$self->_prepare_list($ctx, "DEPEND_LIST");
	$self->_prepare_list($ctx, "LINK_FLAGS");

	$self->output("\$(eval \$(call python_c_module_template,$ctx->{LIBRARY_REALNAME},\$($ctx->{NAME}_DEPEND_LIST) \$($ctx->{NAME}_FULL_OBJ_LIST), \$($ctx->{NAME}\_FULL_OBJ_LIST) \$($ctx->{NAME}_LINK_FLAGS)))\n");
}

sub SharedModule($$)
{
	my ($self,$ctx) = @_;

	my $sane_subsystem = lc($ctx->{SUBSYSTEM});
	$sane_subsystem =~ s/^lib//;
	
<<<<<<< HEAD
	$self->output("PLUGINS += $ctx->{SHAREDDIR}/$ctx->{LIBRARY_REALNAME}\n");
	$self->output("installplugins:: $ctx->{SHAREDDIR}/$ctx->{LIBRARY_REALNAME}\n");
	$self->output("\t\@echo Installing $ctx->{SHAREDDIR}/$ctx->{LIBRARY_REALNAME} as \$(DESTDIR)\$(modulesdir)/$sane_subsystem/$ctx->{LIBRARY_REALNAME}\n");
	$self->output("\t\@mkdir -p \$(DESTDIR)\$(modulesdir)/$sane_subsystem/\n");
	$self->output("\t\@cp $ctx->{SHAREDDIR}/$ctx->{LIBRARY_REALNAME} \$(DESTDIR)\$(modulesdir)/$sane_subsystem/$ctx->{LIBRARY_REALNAME}\n");
	if (defined($ctx->{ALIASES})) {
		foreach (@{$ctx->{ALIASES}}) {
			$self->output("\t\@ln -fs $ctx->{LIBRARY_REALNAME} \$(DESTDIR)\$(modulesdir)/$sane_subsystem/$_.\$(SHLIBEXT)\n");
=======
	if ($ctx->{TYPE} eq "PYTHON") {
		$self->output("PYTHON_DSOS += $ctx->{SHAREDDIR}/$ctx->{LIBRARY_REALNAME}\n");
	} else {
		$self->output("PLUGINS += $ctx->{SHAREDDIR}/$ctx->{LIBRARY_REALNAME}\n");
		$self->output("installplugins:: $ctx->{SHAREDDIR}/$ctx->{LIBRARY_REALNAME}\n");
		$self->output("\t\@echo Installing $ctx->{SHAREDDIR}/$ctx->{LIBRARY_REALNAME} as \$(DESTDIR)\$(modulesdir)/$sane_subsystem/$ctx->{LIBRARY_REALNAME}\n");
		$self->output("\t\@mkdir -p \$(DESTDIR)\$(modulesdir)/$sane_subsystem/\n");
		$self->output("\t\@cp $ctx->{SHAREDDIR}/$ctx->{LIBRARY_REALNAME} \$(DESTDIR)\$(modulesdir)/$sane_subsystem/$ctx->{LIBRARY_REALNAME}\n");
		if (defined($ctx->{ALIASES})) {
			foreach (@{$ctx->{ALIASES}}) {
				$self->output("\t\@rm -f \$(DESTDIR)\$(modulesdir)/$sane_subsystem/$_.\$(SHLIBEXT)\n");
				$self->output("\t\@ln -fs $ctx->{LIBRARY_REALNAME} \$(DESTDIR)\$(modulesdir)/$sane_subsystem/$_.\$(SHLIBEXT)\n");
			}
>>>>>>> b57f09f5
		}
	}

	$self->output("uninstallplugins::\n");
	$self->output("\t\@echo Uninstalling \$(DESTDIR)\$(modulesdir)/$sane_subsystem/$ctx->{LIBRARY_REALNAME}\n");
	$self->output("\t\@-rm \$(DESTDIR)\$(modulesdir)/$sane_subsystem/$ctx->{LIBRARY_REALNAME}\n");

	if (defined($ctx->{ALIASES})) {
		foreach (@{$ctx->{ALIASES}}) {
			$self->output("\t\@-rm \$(DESTDIR)\$(modulesdir)/$sane_subsystem/$_.\$(SHLIBEXT)\n");
		}
	}

	$self->output("$ctx->{NAME}_OUTPUT = $ctx->{OUTPUT}\n");
	$self->_prepare_list($ctx, "FULL_OBJ_LIST");
	$self->_prepare_list($ctx, "DEPEND_LIST");
	$self->_prepare_list($ctx, "LINK_FLAGS");

	if (defined($ctx->{INIT_FUNCTION}) and $ctx->{INIT_FUNCTION_TYPE} =~ /\(\*\)/) {
		$self->output("\$($ctx->{NAME}_OBJ_LIST): CFLAGS+=-D$ctx->{INIT_FUNCTION}=init_module\n");
	}

	$self->output("\$(eval \$(call shared_module_template,$ctx->{SHAREDDIR}/$ctx->{LIBRARY_REALNAME}, \$($ctx->{NAME}_DEPEND_LIST) \$($ctx->{NAME}_FULL_OBJ_LIST), \$($ctx->{NAME}\_FULL_OBJ_LIST) \$($ctx->{NAME}_LINK_FLAGS)))\n");

	if (defined($ctx->{ALIASES})) {
		foreach (@{$ctx->{ALIASES}}) {
			$self->output("$ctx->{SHAREDDIR}/$_.\$(SHLIBEXT): $ctx->{SHAREDDIR}/$ctx->{LIBRARY_REALNAME}\n");
			$self->output("\t\@ln -fs \$(<F) \$@\n");
			$self->output("PLUGINS += $ctx->{SHAREDDIR}/$_.\$(SHLIBEXT)\n");
		}
	}
}

sub SharedLibraryPrimitives($$)
{
	my ($self,$ctx) = @_;

	$self->output("$ctx->{NAME}_SOVERSION = $ctx->{SO_VERSION}\n") if (defined($ctx->{SO_VERSION}));
	$self->output("$ctx->{NAME}_VERSION = $ctx->{VERSION}\n") if (defined($ctx->{VERSION}));

	if (not grep(/STATIC_LIBRARY/, @{$ctx->{OUTPUT_TYPE}})) {
		$self->output("$ctx->{NAME}_OUTPUT = $ctx->{OUTPUT}\n");
		$self->_prepare_list($ctx, "FULL_OBJ_LIST");
	}
}

sub SharedLibrary($$)
{
	my ($self,$ctx) = @_;

<<<<<<< HEAD
	$self->output("SHARED_LIBS += $ctx->{RESULT_SHARED_LIBRARY}\n") if (defined($ctx->{SO_VERSION}));
=======
	$self->output("SHARED_LIBS += $ctx->{SHAREDDIR}/$ctx->{LIBRARY_REALNAME}\n") if (defined($ctx->{SO_VERSION}));
>>>>>>> b57f09f5

	$self->_prepare_list($ctx, "DEPEND_LIST");
	$self->_prepare_list($ctx, "LINK_FLAGS");

<<<<<<< HEAD
=======
	my $soarg = "";
	my $lns = "";
	if ($self->{config}->{SONAMEFLAG} ne "#" and defined($ctx->{LIBRARY_SONAME})) {
		$soarg = "$self->{config}->{SONAMEFLAG}$ctx->{LIBRARY_SONAME}";
		if ($ctx->{LIBRARY_REALNAME} ne $ctx->{LIBRARY_SONAME}) {
			$lns .= "\n\t\@test \$($ctx->{NAME}_VERSION) = \$($ctx->{NAME}_SOVERSION) || ln -fs $ctx->{LIBRARY_REALNAME} $ctx->{SHAREDDIR}/$ctx->{LIBRARY_SONAME}";
		}
	}

	$lns .= "\nifdef $ctx->{NAME}_SOVERSION";
	$lns .= "\n\t\@ln -fs $ctx->{LIBRARY_REALNAME} $ctx->{SHAREDDIR}/$ctx->{LIBRARY_DEBUGNAME}";
	$lns .= "\nendif";

>>>>>>> b57f09f5
	$self->output(<< "__EOD__"
$ctx->{RESULT_SHARED_LIBRARY}: \$($ctx->{NAME}_DEPEND_LIST) \$($ctx->{NAME}_FULL_OBJ_LIST)
	\@echo Linking \$\@
	\@mkdir -p \$(\@D)
	\@\$(SHLD) \$(LDFLAGS) \$(SHLD_FLAGS) \$(INTERN_LDFLAGS) -o \$\@ \$(INSTALL_LINK_FLAGS) \\
		\$($ctx->{NAME}\_FULL_OBJ_LIST) \\
		\$($ctx->{NAME}_LINK_FLAGS) \\
		\$(if \$(SONAMEFLAG), \$(SONAMEFLAG)$ctx->{LIBRARY_SONAME})
ifneq ($ctx->{LIBRARY_REALNAME}, $ctx->{LIBRARY_SONAME})
	\@test \$($ctx->{NAME}_VERSION) = \$($ctx->{NAME}_SOVERSION) || ln -fs $ctx->{LIBRARY_REALNAME} $ctx->{SHAREDDIR}/$ctx->{LIBRARY_SONAME}
endif
ifdef $ctx->{NAME}_SOVERSION
	\@ln -fs $ctx->{LIBRARY_REALNAME} $ctx->{SHAREDDIR}/$ctx->{LIBRARY_DEBUGNAME}
endif
__EOD__
);
}

sub MergedObj($$)
{
	my ($self, $ctx) = @_;

	return unless defined($ctx->{OUTPUT});

	$self->output("$ctx->{NAME}_OUTPUT = $ctx->{OUTPUT}\n");
<<<<<<< HEAD
	$self->output("\$(call partial_link_template, \$($ctx->{NAME}_OUTPUT), \$($ctx->{NAME}_OBJ_LIST))\n");
=======
	$self->output(<< "__EOD__"
#
$ctx->{RESULT_MERGED_OBJ}: \$($ctx->{NAME}_OBJ_LIST)
	\@echo Partially linking \$@
	\@mkdir -p \$(\@D)
	\$(PARTLINK) -o \$@ \$($ctx->{NAME}_OBJ_LIST)

__EOD__
);
>>>>>>> b57f09f5
}

sub StaticLibraryPrimitives($$)
{
	my ($self,$ctx) = @_;

	return unless (defined($ctx->{OBJ_FILES}));

<<<<<<< HEAD
=======
	$self->output("STATIC_LIBS += $ctx->{TARGET_STATIC_LIBRARY}\n") if ($ctx->{TYPE} eq "LIBRARY");

>>>>>>> b57f09f5
	$self->output("$ctx->{NAME}_OUTPUT = $ctx->{OUTPUT}\n");
	$self->_prepare_list($ctx, "FULL_OBJ_LIST");
}

sub InitFunctions($$)
{
	my ($self, $ctx) = @_;
	$self->output("\$($ctx->{NAME}_OBJ_LIST): CFLAGS+=-DSTATIC_$ctx->{NAME}_MODULES=\"\$($ctx->{NAME}_INIT_FUNCTIONS)$ctx->{INIT_FUNCTION_SENTINEL}\"\n");
}

<<<<<<< HEAD
sub StaticLibrary($$)
{
	my ($self,$ctx) = @_;

	return unless (defined($ctx->{OBJ_FILES}));

	$self->output("STATIC_LIBS += $ctx->{RESULT_STATIC_LIBRARY}\n") if ($ctx->{TYPE} eq "LIBRARY");
	$self->output("$ctx->{NAME}_OUTPUT = $ctx->{OUTPUT}\n");
	$self->output("$ctx->{RESULT_STATIC_LIBRARY}: \$($ctx->{NAME}_FULL_OBJ_LIST)\n");
}

=======
>>>>>>> b57f09f5
sub Binary($$)
{
	my ($self,$ctx) = @_;

	unless (defined($ctx->{INSTALLDIR})) {
		$self->output("binaries:: $ctx->{TARGET_BINARY}\n");
	} elsif ($ctx->{INSTALLDIR} eq "SBINDIR") {
<<<<<<< HEAD
		$self->output("SBIN_PROGS += $ctx->{RESULT_BINARY}\n");
	} elsif ($ctx->{INSTALLDIR} eq "BINDIR") {
		$self->output("BIN_PROGS += $ctx->{RESULT_BINARY}\n");
=======
		$self->output("SBIN_PROGS += bin/$ctx->{BINARY}\n");
	} elsif ($ctx->{INSTALLDIR} eq "BINDIR") {
		$self->output("BIN_PROGS += bin/$ctx->{BINARY}\n");
>>>>>>> b57f09f5
	}

	$self->_prepare_list($ctx, "FULL_OBJ_LIST");
	$self->_prepare_list($ctx, "DEPEND_LIST");
	$self->_prepare_list($ctx, "LINK_FLAGS");

	if (defined($ctx->{USE_HOSTCC}) && $ctx->{USE_HOSTCC} eq "YES") {
$self->output("\$(call host_binary_link_template, $ctx->{RESULT_BINARY}, \$($ctx->{NAME}_DEPEND_LIST) \$($ctx->{NAME}_FULL_OBJ_LIST), \$($ctx->{NAME}_LINK_FLAGS))\n");
	} else {
$self->output("\$(call binary_link_template, $ctx->{RESULT_BINARY}, \$($ctx->{NAME}_DEPEND_LIST) \$($ctx->{NAME}_FULL_OBJ_LIST), \$($ctx->{NAME}_LINK_FLAGS))\n");
	}
}

sub PythonFiles($$)
{
	my ($self,$ctx) = @_;

	foreach (@{$ctx->{PYTHON_FILES}}) {
<<<<<<< HEAD
		$self->output("\$(eval \$(call python_py_module_template," . basename($_) . ",\$(addprefix $ctx->{BASEDIR}/, $_)))\n");
=======
		my $target = "bin/python/".basename($_);
		my $source = output::add_dir_str($ctx->{BASEDIR}, $_);
		$self->output("$target: $source\n\n");
		$self->output("PYTHON_PYS += $target\n");
>>>>>>> b57f09f5
	}
}

sub ProtoHeader($$)
<<<<<<< HEAD
{
	my ($self,$ctx) = @_;

	my $target = "\$(addprefix $ctx->{BASEDIR}/, $ctx->{PRIVATE_PROTO_HEADER})";
	$self->output("PROTO_HEADERS += $target\n");
	$self->output("\$(call proto_header_template, $target, \$($ctx->{NAME}_OBJ_LIST:.o=.c))\n");
}

sub write($$)
=======
>>>>>>> b57f09f5
{
	my ($self, $file) = @_;

<<<<<<< HEAD
	$self->_prepare_mk_files();

	$self->output($self->{mkfile});

	open(MAKEFILE,">$file") || die ("Can't open $file\n");
	print MAKEFILE $self->{output};
	close(MAKEFILE);

	print __FILE__.": creating $file\n";
}

my $sort_available = eval "use sort 'stable'; return 1;";
$sort_available = 0 unless defined($sort_available);

sub by_path {
	return  1 if($a =~ m#^\-I/#);
    	return -1 if($b =~ m#^\-I/#);
	return  0;
=======
	my $priv = output::add_dir_str($ctx->{BASEDIR}, $ctx->{PRIVATE_PROTO_HEADER});
	$self->output("PROTO_HEADERS += $priv\n");

	$self->output("$priv: $ctx->{MK_FILE} \$($ctx->{NAME}_OBJ_LIST:.o=.c) \$(srcdir)/script/mkproto.pl\n");
	$self->output("\t\@echo \"Creating \$@\"\n");
	$self->output("\t\@mkdir -p \$(\@D)\n");
	$self->output("\t\@\$(PERL) \$(srcdir)/script/mkproto.pl --srcdir=\$(srcdir) --builddir=\$(builddir) --all=\$@ \$($ctx->{NAME}_OBJ_LIST)\n\n");
>>>>>>> b57f09f5
}

sub CFlags($$)
{
	my ($self, $key) = @_;

<<<<<<< HEAD
	my $srcdir = $self->{config}->{srcdir};
	my $builddir = $self->{config}->{builddir};
=======
	$self->output("ALL_OBJS = " . array2oneperline($self->{all_objs}) . "\n");
>>>>>>> b57f09f5

	my $src_ne_build = ($srcdir ne $builddir) ? 1 : 0;

	return unless defined ($key->{OBJ_LIST});
	return unless defined ($key->{FINAL_CFLAGS});
	return unless (@{$key->{FINAL_CFLAGS}} > 0);

	my @sorted_cflags = @{$key->{FINAL_CFLAGS}};
	if ($sort_available) {
		@sorted_cflags = sort by_path @{$key->{FINAL_CFLAGS}};
	}

	# Rewrite CFLAGS so that both the source and the build
	# directories are in the path.
	my @cflags = ();
	foreach my $flag (@sorted_cflags) {
		if($src_ne_build) {
			if($flag =~ m#^-I([^/].*$)#) {
				my $dir = $1;
				$dir =~ s#^\$\((?:src|build)dir\)/?##;
				push(@cflags, "-I$builddir/$dir", "-I$srcdir/$dir");
				next;
			}
		}
		push(@cflags, $flag);
	}
	
	my $cflags = join(' ', @cflags);

	my $ext = "o";
	$self->output("\$($key->{NAME}_OBJ_LIST) \$(patsubst %.ho,%.d,\$($key->{NAME}_OBJ_LIST:.o=.d)): CFLAGS+=$cflags\n");
}

my $sort_available = eval "use sort 'stable'; return 1;";
$sort_available = 0 unless defined($sort_available);

sub by_path {
	return  1 if($a =~ m#^\-I/#);
    	return -1 if($b =~ m#^\-I/#);
	return  0;
}

sub CFlags($$)
{
	my ($self, $key) = @_;

	my $srcdir = $self->{config}->{srcdir};
	my $builddir = $self->{config}->{builddir};

	my $src_ne_build = ($srcdir ne $builddir) ? 1 : 0;

	return unless defined ($key->{OBJ_LIST});
	return unless defined ($key->{FINAL_CFLAGS});
	return unless (@{$key->{FINAL_CFLAGS}} > 0);

	my @sorted_cflags = @{$key->{FINAL_CFLAGS}};
	if ($sort_available) {
		@sorted_cflags = sort by_path @{$key->{FINAL_CFLAGS}};
	}

	# Rewrite CFLAGS so that both the source and the build
	# directories are in the path.
	my @cflags = ();
	foreach my $flag (@sorted_cflags) {
		if($src_ne_build) {
				if($flag =~ m#^-I([^/].*$)#) {
					my $dir = $1;
					$dir =~ s#^\$\((?:src|build)dir\)/?##;
				push(@cflags, "-I$builddir/$dir", "-I$srcdir/$dir");
					next;
				}
		}
		push(@cflags, $flag);
	}
	
	my $cflags = join(' ', @cflags);

	foreach (@{$key->{OBJ_LIST}}) {
		my $ofile = $_;
		my $dfile = $_;
		$dfile =~ s/\.o$/.d/;
		$dfile =~ s/\.ho$/.d/;
		$self->output("$ofile $dfile: CFLAGS+= $cflags\n");
	}
}

1;<|MERGE_RESOLUTION|>--- conflicted
+++ resolved
@@ -155,7 +155,6 @@
 	my $sane_subsystem = lc($ctx->{SUBSYSTEM});
 	$sane_subsystem =~ s/^lib//;
 	
-<<<<<<< HEAD
 	$self->output("PLUGINS += $ctx->{SHAREDDIR}/$ctx->{LIBRARY_REALNAME}\n");
 	$self->output("installplugins:: $ctx->{SHAREDDIR}/$ctx->{LIBRARY_REALNAME}\n");
 	$self->output("\t\@echo Installing $ctx->{SHAREDDIR}/$ctx->{LIBRARY_REALNAME} as \$(DESTDIR)\$(modulesdir)/$sane_subsystem/$ctx->{LIBRARY_REALNAME}\n");
@@ -164,21 +163,6 @@
 	if (defined($ctx->{ALIASES})) {
 		foreach (@{$ctx->{ALIASES}}) {
 			$self->output("\t\@ln -fs $ctx->{LIBRARY_REALNAME} \$(DESTDIR)\$(modulesdir)/$sane_subsystem/$_.\$(SHLIBEXT)\n");
-=======
-	if ($ctx->{TYPE} eq "PYTHON") {
-		$self->output("PYTHON_DSOS += $ctx->{SHAREDDIR}/$ctx->{LIBRARY_REALNAME}\n");
-	} else {
-		$self->output("PLUGINS += $ctx->{SHAREDDIR}/$ctx->{LIBRARY_REALNAME}\n");
-		$self->output("installplugins:: $ctx->{SHAREDDIR}/$ctx->{LIBRARY_REALNAME}\n");
-		$self->output("\t\@echo Installing $ctx->{SHAREDDIR}/$ctx->{LIBRARY_REALNAME} as \$(DESTDIR)\$(modulesdir)/$sane_subsystem/$ctx->{LIBRARY_REALNAME}\n");
-		$self->output("\t\@mkdir -p \$(DESTDIR)\$(modulesdir)/$sane_subsystem/\n");
-		$self->output("\t\@cp $ctx->{SHAREDDIR}/$ctx->{LIBRARY_REALNAME} \$(DESTDIR)\$(modulesdir)/$sane_subsystem/$ctx->{LIBRARY_REALNAME}\n");
-		if (defined($ctx->{ALIASES})) {
-			foreach (@{$ctx->{ALIASES}}) {
-				$self->output("\t\@rm -f \$(DESTDIR)\$(modulesdir)/$sane_subsystem/$_.\$(SHLIBEXT)\n");
-				$self->output("\t\@ln -fs $ctx->{LIBRARY_REALNAME} \$(DESTDIR)\$(modulesdir)/$sane_subsystem/$_.\$(SHLIBEXT)\n");
-			}
->>>>>>> b57f09f5
 		}
 	}
 
@@ -229,31 +213,11 @@
 {
 	my ($self,$ctx) = @_;
 
-<<<<<<< HEAD
 	$self->output("SHARED_LIBS += $ctx->{RESULT_SHARED_LIBRARY}\n") if (defined($ctx->{SO_VERSION}));
-=======
-	$self->output("SHARED_LIBS += $ctx->{SHAREDDIR}/$ctx->{LIBRARY_REALNAME}\n") if (defined($ctx->{SO_VERSION}));
->>>>>>> b57f09f5
 
 	$self->_prepare_list($ctx, "DEPEND_LIST");
 	$self->_prepare_list($ctx, "LINK_FLAGS");
 
-<<<<<<< HEAD
-=======
-	my $soarg = "";
-	my $lns = "";
-	if ($self->{config}->{SONAMEFLAG} ne "#" and defined($ctx->{LIBRARY_SONAME})) {
-		$soarg = "$self->{config}->{SONAMEFLAG}$ctx->{LIBRARY_SONAME}";
-		if ($ctx->{LIBRARY_REALNAME} ne $ctx->{LIBRARY_SONAME}) {
-			$lns .= "\n\t\@test \$($ctx->{NAME}_VERSION) = \$($ctx->{NAME}_SOVERSION) || ln -fs $ctx->{LIBRARY_REALNAME} $ctx->{SHAREDDIR}/$ctx->{LIBRARY_SONAME}";
-		}
-	}
-
-	$lns .= "\nifdef $ctx->{NAME}_SOVERSION";
-	$lns .= "\n\t\@ln -fs $ctx->{LIBRARY_REALNAME} $ctx->{SHAREDDIR}/$ctx->{LIBRARY_DEBUGNAME}";
-	$lns .= "\nendif";
-
->>>>>>> b57f09f5
 	$self->output(<< "__EOD__"
 $ctx->{RESULT_SHARED_LIBRARY}: \$($ctx->{NAME}_DEPEND_LIST) \$($ctx->{NAME}_FULL_OBJ_LIST)
 	\@echo Linking \$\@
@@ -279,19 +243,7 @@
 	return unless defined($ctx->{OUTPUT});
 
 	$self->output("$ctx->{NAME}_OUTPUT = $ctx->{OUTPUT}\n");
-<<<<<<< HEAD
 	$self->output("\$(call partial_link_template, \$($ctx->{NAME}_OUTPUT), \$($ctx->{NAME}_OBJ_LIST))\n");
-=======
-	$self->output(<< "__EOD__"
-#
-$ctx->{RESULT_MERGED_OBJ}: \$($ctx->{NAME}_OBJ_LIST)
-	\@echo Partially linking \$@
-	\@mkdir -p \$(\@D)
-	\$(PARTLINK) -o \$@ \$($ctx->{NAME}_OBJ_LIST)
-
-__EOD__
-);
->>>>>>> b57f09f5
 }
 
 sub StaticLibraryPrimitives($$)
@@ -300,11 +252,6 @@
 
 	return unless (defined($ctx->{OBJ_FILES}));
 
-<<<<<<< HEAD
-=======
-	$self->output("STATIC_LIBS += $ctx->{TARGET_STATIC_LIBRARY}\n") if ($ctx->{TYPE} eq "LIBRARY");
-
->>>>>>> b57f09f5
 	$self->output("$ctx->{NAME}_OUTPUT = $ctx->{OUTPUT}\n");
 	$self->_prepare_list($ctx, "FULL_OBJ_LIST");
 }
@@ -315,7 +262,6 @@
 	$self->output("\$($ctx->{NAME}_OBJ_LIST): CFLAGS+=-DSTATIC_$ctx->{NAME}_MODULES=\"\$($ctx->{NAME}_INIT_FUNCTIONS)$ctx->{INIT_FUNCTION_SENTINEL}\"\n");
 }
 
-<<<<<<< HEAD
 sub StaticLibrary($$)
 {
 	my ($self,$ctx) = @_;
@@ -327,8 +273,6 @@
 	$self->output("$ctx->{RESULT_STATIC_LIBRARY}: \$($ctx->{NAME}_FULL_OBJ_LIST)\n");
 }
 
-=======
->>>>>>> b57f09f5
 sub Binary($$)
 {
 	my ($self,$ctx) = @_;
@@ -336,15 +280,9 @@
 	unless (defined($ctx->{INSTALLDIR})) {
 		$self->output("binaries:: $ctx->{TARGET_BINARY}\n");
 	} elsif ($ctx->{INSTALLDIR} eq "SBINDIR") {
-<<<<<<< HEAD
 		$self->output("SBIN_PROGS += $ctx->{RESULT_BINARY}\n");
 	} elsif ($ctx->{INSTALLDIR} eq "BINDIR") {
 		$self->output("BIN_PROGS += $ctx->{RESULT_BINARY}\n");
-=======
-		$self->output("SBIN_PROGS += bin/$ctx->{BINARY}\n");
-	} elsif ($ctx->{INSTALLDIR} eq "BINDIR") {
-		$self->output("BIN_PROGS += bin/$ctx->{BINARY}\n");
->>>>>>> b57f09f5
 	}
 
 	$self->_prepare_list($ctx, "FULL_OBJ_LIST");
@@ -363,19 +301,11 @@
 	my ($self,$ctx) = @_;
 
 	foreach (@{$ctx->{PYTHON_FILES}}) {
-<<<<<<< HEAD
 		$self->output("\$(eval \$(call python_py_module_template," . basename($_) . ",\$(addprefix $ctx->{BASEDIR}/, $_)))\n");
-=======
-		my $target = "bin/python/".basename($_);
-		my $source = output::add_dir_str($ctx->{BASEDIR}, $_);
-		$self->output("$target: $source\n\n");
-		$self->output("PYTHON_PYS += $target\n");
->>>>>>> b57f09f5
 	}
 }
 
 sub ProtoHeader($$)
-<<<<<<< HEAD
 {
 	my ($self,$ctx) = @_;
 
@@ -385,12 +315,9 @@
 }
 
 sub write($$)
-=======
->>>>>>> b57f09f5
 {
 	my ($self, $file) = @_;
 
-<<<<<<< HEAD
 	$self->_prepare_mk_files();
 
 	$self->output($self->{mkfile});
@@ -409,27 +336,14 @@
 	return  1 if($a =~ m#^\-I/#);
     	return -1 if($b =~ m#^\-I/#);
 	return  0;
-=======
-	my $priv = output::add_dir_str($ctx->{BASEDIR}, $ctx->{PRIVATE_PROTO_HEADER});
-	$self->output("PROTO_HEADERS += $priv\n");
-
-	$self->output("$priv: $ctx->{MK_FILE} \$($ctx->{NAME}_OBJ_LIST:.o=.c) \$(srcdir)/script/mkproto.pl\n");
-	$self->output("\t\@echo \"Creating \$@\"\n");
-	$self->output("\t\@mkdir -p \$(\@D)\n");
-	$self->output("\t\@\$(PERL) \$(srcdir)/script/mkproto.pl --srcdir=\$(srcdir) --builddir=\$(builddir) --all=\$@ \$($ctx->{NAME}_OBJ_LIST)\n\n");
->>>>>>> b57f09f5
 }
 
 sub CFlags($$)
 {
 	my ($self, $key) = @_;
 
-<<<<<<< HEAD
 	my $srcdir = $self->{config}->{srcdir};
 	my $builddir = $self->{config}->{builddir};
-=======
-	$self->output("ALL_OBJS = " . array2oneperline($self->{all_objs}) . "\n");
->>>>>>> b57f09f5
 
 	my $src_ne_build = ($srcdir ne $builddir) ? 1 : 0;
 
