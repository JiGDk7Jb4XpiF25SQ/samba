# Samba Build System
# - the input checking functions
#
#  Copyright (C) Stefan (metze) Metzmacher 2004
#  Copyright (C) Jelmer Vernooij 2004
#  Released under the GNU GPL

use strict;
package smb_build::input;
use File::Basename;

sub strtrim($)
{
	$_ = shift;
	s/^[\t\n ]*//g;
	s/[\t\n ]*$//g;
	return $_;
}

sub str2array($)
{
	$_ = shift;
	s/^[\t\n ]*//g;
	s/[\t\n ]*$//g;
	s/([\t\n ]+)/ /g;

	return () if (length($_)==0);
	return split /[ \t\n]/;
}

sub add_libreplace($)
{
	my ($part) = @_;

	return if ($part->{NAME} eq "LIBREPLACE");
	return if ($part->{NAME} eq "LIBREPLACE_HOSTCC");
	return if ($part->{NAME} eq "REPLACE_READDIR");

	foreach my $n (@{$part->{PRIVATE_DEPENDENCIES}}) {
		return if ($n eq "LIBREPLACE");
		return if ($n eq "LIBREPLACE_HOSTCC");
	}
	foreach my $n (@{$part->{PUBLIC_DEPENDENCIES}}) {
		return if ($n eq "LIBREPLACE");
		return if ($n eq "LIBREPLACE_HOSTCC");
	}

	if (defined($part->{USE_HOSTCC}) && $part->{USE_HOSTCC} eq "YES") {
		unshift (@{$part->{PRIVATE_DEPENDENCIES}}, "LIBREPLACE_HOSTCC");
	} else {
		unshift (@{$part->{PRIVATE_DEPENDENCIES}}, "LIBREPLACE");
	}
}

sub check_subsystem($$$)
{
	my ($INPUT, $subsys, $default_ot) = @_;
	return if ($subsys->{ENABLE} ne "YES");
	
	unless (defined($subsys->{OUTPUT_TYPE})) { $subsys->{OUTPUT_TYPE} = $default_ot; }
	unless (defined($subsys->{INIT_FUNCTION_TYPE})) { $subsys->{INIT_FUNCTION_TYPE} = "NTSTATUS (*) (void)"; }
	unless (defined($subsys->{INIT_FUNCTION_SENTINEL})) { $subsys->{INIT_FUNCTION_SENTINEL} = "NULL"; }
}

sub check_module($$$)
{
	my ($INPUT, $mod, $default_ot) = @_;

	die("Module $mod->{NAME} does not have a SUBSYSTEM set") if not defined($mod->{SUBSYSTEM});

	if (not exists($INPUT->{$mod->{SUBSYSTEM}}{INIT_FUNCTIONS})) {
		$INPUT->{$mod->{SUBSYSTEM}}{INIT_FUNCTIONS} = [];
	}

	if (!(defined($INPUT->{$mod->{SUBSYSTEM}}))) {
		die("Unknown subsystem $mod->{SUBSYSTEM} for module $mod->{NAME}");
	}

	if ($INPUT->{$mod->{SUBSYSTEM}} eq "NO") {
		warn("Disabling module $mod->{NAME} because subsystem $mod->{SUBSYSTEM} is disabled");
		$mod->{ENABLE} = "NO";
		return;
	}

	return if ($mod->{ENABLE} ne "YES");

	if (exists($INPUT->{$mod->{SUBSYSTEM}}{INIT_FUNCTION_TYPE})) {
		$mod->{INIT_FUNCTION_TYPE} = $INPUT->{$mod->{SUBSYSTEM}}{INIT_FUNCTION_TYPE};
	} else {
		$mod->{INIT_FUNCTION_TYPE} = "NTSTATUS (*) (void)";
	}

	if (not defined($mod->{OUTPUT_TYPE})) {
		if ($INPUT->{$mod->{SUBSYSTEM}}->{TYPE} eq "EXT_LIB") {
			$mod->{OUTPUT_TYPE} = undef;
		} else {
			$mod->{OUTPUT_TYPE} = $default_ot;
		}
	}

	if (grep(/SHARED_LIBRARY/, @{$mod->{OUTPUT_TYPE}})) {
		my $sane_subsystem = lc($mod->{SUBSYSTEM});
		$sane_subsystem =~ s/^lib//;
		$mod->{INSTALLDIR} = "MODULESDIR/$sane_subsystem";
		push (@{$mod->{PUBLIC_DEPENDENCIES}}, $mod->{SUBSYSTEM});
		add_libreplace($mod);
	} 
	if (grep(/MERGED_OBJ/, @{$mod->{OUTPUT_TYPE}})) {
		push (@{$INPUT->{$mod->{SUBSYSTEM}}{INIT_FUNCTIONS}}, $mod->{INIT_FUNCTION}) if defined($mod->{INIT_FUNCTION});
		unshift (@{$INPUT->{$mod->{SUBSYSTEM}}{PRIVATE_DEPENDENCIES}}, $mod->{NAME});
	}
}

sub check_library($$$)
{
	my ($INPUT, $lib, $default_ot) = @_;

	return if ($lib->{ENABLE} ne "YES");

	unless (defined($lib->{OUTPUT_TYPE})) { $lib->{OUTPUT_TYPE} = $default_ot; }

	if (defined($lib->{VERSION}) and not defined($lib->{SO_VERSION})) {
		print "$lib->{NAME}: Please specify SO_VERSION when specifying VERSION\n";
		return;
	}

	if (defined($lib->{SO_VERSION}) and not defined($lib->{VERSION})) {
		print "$lib->{NAME}: Please specify VERSION when specifying SO_VERSION\n";
		return;
	}

	unless (defined($lib->{INIT_FUNCTION_TYPE})) { $lib->{INIT_FUNCTION_TYPE} = "NTSTATUS (*) (void)"; }
	unless (defined($lib->{INIT_FUNCTION_SENTINEL})) { $lib->{INIT_FUNCTION_SENTINEL} = "NULL"; }
	unless (defined($lib->{INSTALLDIR})) { $lib->{INSTALLDIR} = "LIBDIR"; }

	add_libreplace($lib);
}

sub check_python($$$)
{
	my ($INPUT, $python, $default_ot) = @_;

	return if ($INPUT->{LIBPYTHON}{ENABLE} ne "YES");

	$python->{INSTALLDIR} = "PYTHONDIR";
	unless (defined($python->{CFLAGS})) { $python->{CFLAGS} = []; }
	if (defined($python->{SWIG_FILE})) {
		my $dirname = dirname($python->{SWIG_FILE});
		my $basename = basename($python->{SWIG_FILE}, ".i");

		$dirname .= "/" unless $dirname =~ /\/$/;
		$dirname = "" if $dirname eq "./";

		$python->{OBJ_FILES} = ["$dirname$basename\_wrap.o"];
		$python->{LIBRARY_REALNAME} = "_$basename.\$(SHLIBEXT)";
		$python->{PYTHON_FILES} = ["$dirname$basename.py"];
		push (@{$python->{CFLAGS}}, "\$(CFLAG_NO_UNUSED_MACROS)");
		push (@{$python->{CFLAGS}}, "\$(CFLAG_NO_CAST_QUAL)");
		$python->{INIT_FUNCTION} = "{ (char *)\"_$basename\", init_$basename }";
	} else {
		my $basename = $python->{NAME};
		$basename =~ s/^python_//g;
		$python->{LIBRARY_REALNAME} = "$basename.\$(SHLIBEXT)";
		$python->{INIT_FUNCTION} = "{ (char *)\"$basename\", init$basename }";
	}
	push (@{$python->{CFLAGS}}, "\$(EXT_LIB_PYTHON_CFLAGS)");

	$python->{SUBSYSTEM} = "LIBPYTHON";

	check_module($INPUT, $python, $default_ot);
}

sub check_binary($$)
{
	my ($INPUT, $bin) = @_;

	return if ($bin->{ENABLE} ne "YES");

	($bin->{BINARY} = (lc $bin->{NAME})) if not defined($bin->{BINARY});

	$bin->{OUTPUT_TYPE} = ["BINARY"];
	add_libreplace($bin);
}

<<<<<<< HEAD
sub import_integrated($$)
{
	my ($lib, $depend) = @_;

	foreach my $mod (values %$depend) {
		next if(not defined($mod->{OUTPUT_TYPE}));
		next if(not grep(/INTEGRATED/, @{$mod->{OUTPUT_TYPE}}));
		next if(not defined($mod->{SUBSYSTEM}));
		next if($mod->{SUBSYSTEM} ne $lib->{NAME});
		next if($mod->{ENABLE} ne "YES");

		push (@{$lib->{LINK_FLAGS}}, "\$($mod->{NAME}_LINK_FLAGS)");
		push (@{$lib->{CFLAGS}}, @{$mod->{CFLAGS}}) if defined($mod->{CFLAGS});
		push (@{$lib->{PUBLIC_DEPENDENCIES}}, @{$mod->{PUBLIC_DEPENDENCIES}}) if defined($mod->{PUBLIC_DEPENDENCIES});
		push (@{$lib->{PRIVATE_DEPENDENCIES}}, @{$mod->{PRIVATE_DEPENDENCIES}}) if defined($mod->{PRIVATE_DEPENDENCIES});

		$mod->{ENABLE} = "NO";
	}
}

=======
>>>>>>> 16b4af18
sub add_implicit($$)
{
	my ($INPUT, $n) = @_;

	$INPUT->{$n} = {
		TYPE => "MAKE_RULE",
		NAME => $n,
		TARGET => "",
		OUTPUT_TYPE => undef,
		LIBS => ["\$(".uc($n)."_LIBS)"],
		LDFLAGS => ["\$(".uc($n)."_LDFLAGS)"],
		CFLAGS => ["\$(".uc($n)."_CFLAGS)"],
		CPPFLAGS => ["\$(".uc($n)."_CPPFLAGS)"]
	};
}

sub calc_unique_deps($$$$$$$$)
{
	sub calc_unique_deps($$$$$$$$);
	my ($name, $INPUT, $deps, $udeps, $withlibs, $forward, $pubonly, $busy) = @_;

	foreach my $n (@$deps) {
		add_implicit($INPUT, $n) unless (defined($INPUT->{$n}));
		my $dep = $INPUT->{$n};
		if (grep (/^$n$/, @$busy)) {
			next if (@{$dep->{OUTPUT_TYPE}}[0] eq "MERGED_OBJ");
			die("Recursive dependency: $n, list: " . join(',', @$busy));
		}
		next if (grep /^$n$/, @$udeps);

		push (@{$udeps}, $dep->{NAME}) if $forward;

 		if (defined ($dep->{OUTPUT_TYPE}) && 
			($withlibs or 
			(@{$dep->{OUTPUT_TYPE}}[0] eq "MERGED_OBJ") or 
			(@{$dep->{OUTPUT_TYPE}}[0] eq "STATIC_LIBRARY"))) {
				push (@$busy, $dep->{NAME});
			        calc_unique_deps($dep->{NAME}, $INPUT, $dep->{PUBLIC_DEPENDENCIES}, $udeps, $withlibs, $forward, $pubonly, $busy);
			        calc_unique_deps($dep->{NAME}, $INPUT, $dep->{PRIVATE_DEPENDENCIES}, $udeps, $withlibs, $forward, $pubonly, $busy) unless $pubonly;
				pop (@$busy);
	        }

		unshift (@{$udeps}, $dep->{NAME}) unless $forward;
	}
}

sub check($$$$$)
{
	my ($INPUT, $enabled, $subsys_ot, $lib_ot, $module_ot) = @_;

	foreach my $part (values %$INPUT) {
		unless (defined($part->{STANDARD_VISIBILITY})) {
			if ($part->{TYPE} eq "MODULE" or $part->{TYPE} eq "BINARY") {
				$part->{STANDARD_VISIBILITY} = "hidden";
			} else {
				$part->{STANDARD_VISIBILITY} = "default";
			}
		}

		unless (defined($part->{PUBLIC_HEADERS})) {
			$part->{PUBLIC_HEADERS} = [];
		}
		
		if (defined($part->{PUBLIC_PROTO_HEADER})) {
			push (@{$part->{PUBLIC_HEADERS}}, $part->{PUBLIC_PROTO_HEADER});
		}

		if (defined($enabled->{$part->{NAME}})) { 
			$part->{ENABLE} = $enabled->{$part->{NAME}};
			next;
		}
		
		unless(defined($part->{ENABLE})) {
			if ($part->{TYPE} eq "EXT_LIB") {
				$part->{ENABLE} = "NO";
			} else {
				$part->{ENABLE} = "YES";
			}
		}
	}

	foreach my $part (values %$INPUT) {
		$part->{LINK_FLAGS} = [];

		if ($part->{TYPE} eq "SUBSYSTEM") { 
			check_subsystem($INPUT, $part, $subsys_ot);
		} elsif ($part->{TYPE} eq "MODULE") {
			check_module($INPUT, $part, $module_ot);
		} elsif ($part->{TYPE} eq "LIBRARY") {
			check_library($INPUT, $part, $lib_ot);
		} elsif ($part->{TYPE} eq "BINARY") {
			check_binary($INPUT, $part);
		} elsif ($part->{TYPE} eq "PYTHON") {
			check_python($INPUT, $part, $module_ot);
		} elsif ($part->{TYPE} eq "EXT_LIB") {
		} else {
			die("Unknown type $part->{TYPE}");
		}
	}

	foreach my $part (values %$INPUT) {
		if (defined($part->{INIT_FUNCTIONS})) {
			push (@{$part->{LINK_FLAGS}}, "\$(DYNEXP)");
		}
	}

	foreach my $part (values %$INPUT) {
		$part->{UNIQUE_DEPENDENCIES_LINK} = [];
		calc_unique_deps($part->{NAME}, $INPUT, $part->{PUBLIC_DEPENDENCIES}, $part->{UNIQUE_DEPENDENCIES_LINK}, 0, 0, 0, []);
		calc_unique_deps($part->{NAME}, $INPUT, $part->{PRIVATE_DEPENDENCIES}, $part->{UNIQUE_DEPENDENCIES_LINK}, 0, 0, 0, []);
	}

	foreach my $part (values %$INPUT) {
		$part->{UNIQUE_DEPENDENCIES_COMPILE} = [];
		calc_unique_deps($part->{NAME}, $INPUT, $part->{PUBLIC_DEPENDENCIES}, $part->{UNIQUE_DEPENDENCIES_COMPILE}, 1, 1, 1, []);
		calc_unique_deps($part->{NAME}, $INPUT, $part->{PRIVATE_DEPENDENCIES}, $part->{UNIQUE_DEPENDENCIES_COMPILE}, 1, 1, 1, []);
	}

	foreach my $part (values %$INPUT) {
		$part->{UNIQUE_DEPENDENCIES_ALL} = [];
		calc_unique_deps($part->{NAME}, $INPUT, $part->{PUBLIC_DEPENDENCIES}, $part->{UNIQUE_DEPENDENCIES_ALL}, 1, 0, 0, []);
		calc_unique_deps($part->{NAME}, $INPUT, $part->{PRIVATE_DEPENDENCIES}, $part->{UNIQUE_DEPENDENCIES_ALL}, 1, 0, 0, []);
	}

	return $INPUT;
}

1;<|MERGE_RESOLUTION|>--- conflicted
+++ resolved
@@ -182,29 +182,6 @@
 	add_libreplace($bin);
 }
 
-<<<<<<< HEAD
-sub import_integrated($$)
-{
-	my ($lib, $depend) = @_;
-
-	foreach my $mod (values %$depend) {
-		next if(not defined($mod->{OUTPUT_TYPE}));
-		next if(not grep(/INTEGRATED/, @{$mod->{OUTPUT_TYPE}}));
-		next if(not defined($mod->{SUBSYSTEM}));
-		next if($mod->{SUBSYSTEM} ne $lib->{NAME});
-		next if($mod->{ENABLE} ne "YES");
-
-		push (@{$lib->{LINK_FLAGS}}, "\$($mod->{NAME}_LINK_FLAGS)");
-		push (@{$lib->{CFLAGS}}, @{$mod->{CFLAGS}}) if defined($mod->{CFLAGS});
-		push (@{$lib->{PUBLIC_DEPENDENCIES}}, @{$mod->{PUBLIC_DEPENDENCIES}}) if defined($mod->{PUBLIC_DEPENDENCIES});
-		push (@{$lib->{PRIVATE_DEPENDENCIES}}, @{$mod->{PRIVATE_DEPENDENCIES}}) if defined($mod->{PRIVATE_DEPENDENCIES});
-
-		$mod->{ENABLE} = "NO";
-	}
-}
-
-=======
->>>>>>> 16b4af18
 sub add_implicit($$)
 {
 	my ($INPUT, $n) = @_;
