--- conflicted
+++ resolved
@@ -441,11 +441,7 @@
     return(True);
   }      
 
-<<<<<<< HEAD
-#if 0 
-=======
 #if 0
->>>>>>> 8336d6a4
   /* 
    * This code I believe is incorrect - and commenting it out
    * is the correct fix for the bug mentioned below in the
@@ -458,11 +454,7 @@
    */
   if (mangled)
     check_mangled_stack(name);
-<<<<<<< HEAD
-#endif 
-=======
-#endif
->>>>>>> 8336d6a4
+#endif
 
   /* open the directory */
   if (!(cur_dir = OpenDir(cnum, path, True))) 
@@ -1318,27 +1310,6 @@
 
       Files[fnum].fd_ptr = fd_ptr;
       Connections[cnum].num_files_open++;
-<<<<<<< HEAD
-      fsp->mode = sbuf->st_mode;
-      GetTimeOfDay(&fsp->open_time);
-      fsp->uid = current_user.id;
-      fsp->size = 0;
-      fsp->pos = -1;
-      fsp->open = True;
-      fsp->mmap_ptr = NULL;
-      fsp->mmap_size = 0;
-      fsp->can_lock = True;
-      fsp->can_read = ((flags & O_WRONLY)==0);
-      fsp->can_write = ((flags & (O_WRONLY|O_RDWR))!=0);
-      fsp->share_mode = 0;
-      fsp->print_file = Connections[cnum].printer;
-      fsp->modified = False;
-      fsp->granted_oplock = False;
-      fsp->sent_oplock_break = False;
-      fsp->cnum = cnum;
-      string_set(&fsp->name,dos_to_unix(fname,False));
-      fsp->wbmpx_ptr = NULL;      
-=======
       Files[fnum].mode = sbuf->st_mode;
       GetTimeOfDay(&Files[fnum].open_time);
       Files[fnum].uid = current_user.id;
@@ -1356,7 +1327,6 @@
       Files[fnum].cnum = cnum;
       string_set(&Files[fnum].name,dos_to_unix(fname,False));
       Files[fnum].wbmpx_ptr = NULL;      
->>>>>>> 8336d6a4
 
       /*
        * If the printer is marked as postscript output a leading
@@ -1501,11 +1471,6 @@
   if (normal_close)
 	  check_magic(fnum,cnum);
 
-  if(fs_p->granted_oplock == True)
-    global_oplocks_open--;
-
-  fs_p->sent_oplock_break = False;
-
   DEBUG(2,("%s %s closed file %s (numopen=%d)\n",
 	   timestring(),Connections[cnum].user,fs_p->name,
 	   Connections[cnum].num_files_open));
@@ -1636,49 +1601,6 @@
   }
 }
 
-<<<<<<< HEAD
-/****************************************************************************
-check if we can open a file with a share mode
-****************************************************************************/
-int check_share_mode( share_mode_entry *share, int deny_mode, char *fname,
-                      BOOL fcbopen, int *flags)
-{
-  int old_open_mode = share->share_mode &0xF;
-  int old_deny_mode = (share->share_mode >>4)&7;
-
-  if (old_deny_mode > 4 || old_open_mode > 2)
-  {
-    DEBUG(0,("Invalid share mode found (%d,%d,%d) on file %s\n",
-               deny_mode,old_deny_mode,old_open_mode,fname));
-    return False;
-  }
-
-  {
-    int access_allowed = access_table(deny_mode,old_deny_mode,old_open_mode,
-                                share->pid,fname);
-
-    if ((access_allowed == AFAIL) ||
-        (!fcbopen && (access_allowed == AREAD && *flags == O_RDWR)) ||
-        (access_allowed == AREAD && *flags == O_WRONLY) ||
-        (access_allowed == AWRITE && *flags == O_RDONLY))
-    {
-      DEBUG(2,("Share violation on file (%d,%d,%d,%d,%s,fcbopen = %d, flags = %d) = %d\n",
-                deny_mode,old_deny_mode,old_open_mode,
-                share->pid,fname, fcbopen, *flags, access_allowed));
-      return False;
-    }
-
-    if (access_allowed == AREAD)
-      *flags = O_RDONLY;
-
-    if (access_allowed == AWRITE)
-      *flags = O_WRONLY;
-
-  }
-  return True;
-}
-=======
->>>>>>> 8336d6a4
 
 /****************************************************************************
 open a file with a share mode
@@ -1887,36 +1809,7 @@
        file (which expects the share_mode_entry to be there).
      */
     if (lp_share_modes(SNUM(cnum)))
-<<<<<<< HEAD
-    {
-      uint16 port = 0;
-      /* JRA. Currently this only services Exlcusive and batch
-         oplocks (no other opens on this file). This needs to
-         be extended to level II oplocks (multiple reader
-         oplocks). */
-
-      if(oplock_request && (num_share_modes == 0) && lp_oplocks(SNUM(cnum)) && 
-	      !IS_VETO_OPLOCK_PATH(cnum,fname))
-      {
-        fs_p->granted_oplock = True;
-        fs_p->sent_oplock_break = False;
-        global_oplocks_open++;
-        port = oplock_port;
-
-        DEBUG(5,("open_file_shared: granted oplock (%x) on file %s, \
-dev = %x, inode = %x\n", oplock_request, fname, dev, inode));
-
-      }
-      else
-      {
-        port = 0;
-        oplock_request = 0;
-      }
-      set_share_mode(token, fnum, port, oplock_request);
-    }
-=======
       set_share_mode(token, fnum);
->>>>>>> 8336d6a4
 
     if ((flags2&O_TRUNC) && file_existed)
       truncate_unless_locked(fnum,cnum,token,&share_locked);
@@ -2437,259 +2330,6 @@
 	      close_low_fds();
               am_parent = 0;
   
-<<<<<<< HEAD
-        bzero((char *)&toaddr,sizeof(toaddr));
-        toaddr.sin_addr.s_addr = htonl(INADDR_LOOPBACK);
-        toaddr.sin_port = htons(from_port);
-        toaddr.sin_family = AF_INET;
-
-        if(sendto( sock, msg_start, OPLOCK_BREAK_MSG_LEN, 0,
-                (struct sockaddr *)&toaddr, sizeof(toaddr)) < 0) 
-        {
-          DEBUG(0,("process_local_message: sendto process %d failed. Errno was %s\n",
-                    remotepid, strerror(errno)));
-          return False;
-        }
-
-        DEBUG(5,("process_local_message: oplock break reply sent to \
-pid %d, port %d, for file dev = %x, inode = %x\n", remotepid, 
-                from_port, dev, inode));
-
-      }
-      break;
-    /* 
-     * Keep this as a debug case - eventually we can remove it.
-     */
-    case 0x8001:
-      DEBUG(0,("process_local_message: Received unsolicited break \
-reply - dumping info.\n"));
-
-      if(msg_len != OPLOCK_BREAK_MSG_LEN)
-      {
-        DEBUG(0,("process_local_message: ubr: incorrect length for reply \
-(was %d, should be %d).\n", msg_len, OPLOCK_BREAK_MSG_LEN));
-        return False;
-      }
-
-      {
-        uint32 remotepid = IVAL(msg_start,OPLOCK_BREAK_PID_OFFSET);
-        uint32 dev = IVAL(msg_start,OPLOCK_BREAK_DEV_OFFSET);
-        uint32 inode = IVAL(msg_start, OPLOCK_BREAK_INODE_OFFSET);
-
-        DEBUG(0,("process_local_message: unsolicited oplock break reply from \
-pid %d, port %d, dev = %x, inode = %x\n", remotepid, from_port, dev, inode));
-
-       }
-       return False;
-
-    default:
-      DEBUG(0,("process_local_message: unknown UDP message command code (%x) - ignoring.\n",
-                (unsigned int)SVAL(msg_start,0)));
-      return False;
-  }
-  return True;
-}
-
-/****************************************************************************
- Process an oplock break directly.
-****************************************************************************/
-BOOL oplock_break(uint32 dev, uint32 inode, struct timeval *tval)
-{
-  extern int Client;
-  static char *inbuf = NULL;
-  static char *outbuf = NULL;
-  files_struct *fsp = NULL;
-  int fnum;
-  time_t start_time;
-  BOOL shutdown_server = False;
-
-  DEBUG(3,("%s oplock_break: called for dev = %x, inode = %x. Current \
-global_oplocks_open = %d\n", timestring(), dev, inode, global_oplocks_open));
-
-  /* We need to search the file open table for the
-     entry containing this dev and inode, and ensure
-     we have an oplock on it. */
-  for( fnum = 0; fnum < MAX_OPEN_FILES; fnum++)
-  {
-    if(OPEN_FNUM(fnum))
-    {
-      if((Files[fnum].fd_ptr->dev == dev) && (Files[fnum].fd_ptr->inode == inode) &&
-         (Files[fnum].open_time.tv_sec == tval->tv_sec) && 
-         (Files[fnum].open_time.tv_usec == tval->tv_usec)) {
-	      fsp = &Files[fnum];
-	      break;
-      }
-    }
-  }
-
-  if(fsp == NULL)
-  {
-    /* The file could have been closed in the meantime - return success. */
-    DEBUG(0,("%s oplock_break: cannot find open file with dev = %x, inode = %x (fnum = %d) \
-allowing break to succeed.\n", timestring(), dev, inode, fnum));
-    return True;
-  }
-
-  /* Ensure we have an oplock on the file */
-
-  /* There is a potential race condition in that an oplock could
-     have been broken due to another udp request, and yet there are
-     still oplock break messages being sent in the udp message
-     queue for this file. So return true if we don't have an oplock,
-     as we may have just freed it.
-   */
-
-  if(!fsp->granted_oplock)
-  {
-    DEBUG(0,("%s oplock_break: file %s (fnum = %d, dev = %x, inode = %x) has no oplock. Allowing break to succeed regardless.\n", timestring(), fsp->name, fnum, dev, inode));
-    return True;
-  }
-
-  /* mark the oplock break as sent - we don't want to send twice! */
-  if (fsp->sent_oplock_break)
-  {
-    DEBUG(0,("%s oplock_break: ERROR: oplock_break already sent for file %s (fnum = %d, dev = %x, inode = %x)\n", timestring(), fsp->name, fnum, dev, inode));
-
-    /* We have to fail the open here as we cannot send another oplock break on this
-       file whilst we are awaiting a response from the client - neither can we
-       allow another open to succeed while we are waiting for the client. */
-    return False;
-  }
-
-  /* Now comes the horrid part. We must send an oplock break to the client,
-     and then process incoming messages until we get a close or oplock release.
-     At this point we know we need a new inbuf/outbuf buffer pair.
-     We cannot use these staticaly as we may recurse into here due to
-     messages crossing on the wire.
-   */
-
-  if((inbuf = (char *)malloc(BUFFER_SIZE + SAFETY_MARGIN))==NULL)
-  {
-    DEBUG(0,("oplock_break: malloc fail for input buffer.\n"));
-    return False;
-  }
-
-  if((outbuf = (char *)malloc(BUFFER_SIZE + SAFETY_MARGIN))==NULL)
-  {
-    DEBUG(0,("oplock_break: malloc fail for output buffer.\n"));
-    free(inbuf);
-    inbuf = NULL;
-    return False;
-  }
-
-  /* Prepare the SMBlockingX message. */
-  bzero(outbuf,smb_size);
-  set_message(outbuf,8,0,True);
-
-  SCVAL(outbuf,smb_com,SMBlockingX);
-  SSVAL(outbuf,smb_tid,fsp->cnum);
-  SSVAL(outbuf,smb_pid,0xFFFF);
-  SSVAL(outbuf,smb_uid,0);
-  SSVAL(outbuf,smb_mid,0xFFFF);
-  SCVAL(outbuf,smb_vwv0,0xFF);
-  SSVAL(outbuf,smb_vwv2,fnum);
-  SCVAL(outbuf,smb_vwv3,LOCKING_ANDX_OPLOCK_RELEASE);
-  /* Change this when we have level II oplocks. */
-  SCVAL(outbuf,smb_vwv3+1,OPLOCKLEVEL_NONE);
- 
-  send_smb(Client, outbuf);
-
-  /* Remember we just sent an oplock break on this file. */
-  fsp->sent_oplock_break = True;
-
-  /* We need this in case a readraw crosses on the wire. */
-  global_oplock_break = True;
- 
-  /* Process incoming messages. */
-
-  /* JRA - If we don't get a break from the client in OPLOCK_BREAK_TIMEOUT
-     seconds we should just die.... */
-
-  start_time = time(NULL);
-
-  while(OPEN_FNUM(fnum) && fsp->granted_oplock)
-  {
-    if(receive_smb(Client,inbuf,OPLOCK_BREAK_TIMEOUT * 1000) == False)
-    {
-      /*
-       * Die if we got an error.
-       */
-
-      if (smb_read_error == READ_EOF)
-        DEBUG(0,("%s oplock_break: end of file from client\n", timestring()));
- 
-      if (smb_read_error == READ_ERROR)
-        DEBUG(0,("%s oplock_break: receive_smb error (%s)\n",
-                  timestring(), strerror(errno)));
-
-      if (smb_read_error == READ_TIMEOUT)
-        DEBUG(0,("%s oplock_break: receive_smb timed out after %d seconds.\n",
-                  timestring(), OPLOCK_BREAK_TIMEOUT));
-
-      DEBUG(0,("%s oplock_break failed for file %s (fnum = %d, dev = %x, \
-inode = %x).\n", timestring(), fsp->name, fnum, dev, inode));
-      shutdown_server = True;
-      break;
-    }
-    process_smb(inbuf, outbuf);
-
-    /*
-     * Die if we go over the time limit.
-     */
-
-    if((time(NULL) - start_time) > OPLOCK_BREAK_TIMEOUT)
-    {
-      DEBUG(0,("%s oplock_break: no break received from client within \
-%d seconds.\n", timestring(), OPLOCK_BREAK_TIMEOUT));
-      DEBUG(0,("%s oplock_break failed for file %s (fnum = %d, dev = %x, \
-inode = %x).\n", timestring(), fsp->name, fnum, dev, inode));
-      shutdown_server = True;
-      break;
-    }
-  }
-
-  /* Free the buffers we've been using to recurse. */
-  free(inbuf);
-  free(outbuf);
-
-  /* We need this in case a readraw crossed on the wire. */
-  if(global_oplock_break)
-    global_oplock_break = False;
-
-  /*
-   * If the client did not respond we must die.
-   */
-
-  if(shutdown_server)
-  {
-    DEBUG(0,("%s oplock_break: client failure in break - shutting down this smbd.\n",
-          timestring()));
-    close_sockets();
-    close(oplock_sock);
-    exit_server("oplock break failure");
-  }
-
-  if(OPEN_FNUM(fnum))
-  {
-    /* The lockingX reply will have removed the oplock flag 
-       from the sharemode. */
-    /* Paranoia.... */
-    fsp->granted_oplock = False;
-    fsp->sent_oplock_break = False;
-    global_oplocks_open--;
-  }
-
-  /* Santity check - remove this later. JRA */
-  if(global_oplocks_open < 0)
-  {
-    DEBUG(0,("oplock_break: global_oplocks_open < 0 (%d). PANIC ERROR\n",
-              global_oplocks_open));
-    exit_server("oplock_break: global_oplocks_open < 0");
-  }
-
-  DEBUG(3,("%s oplock_break: returning success for fnum = %d, dev = %x, inode = %x. Current \
-global_oplocks_open = %d\n", timestring(), fnum, dev, inode, global_oplocks_open));
-=======
 	      set_socket_options(Client,"SO_KEEPALIVE");
 	      set_socket_options(Client,user_socket_options);
 
@@ -2719,186 +2359,10 @@
       set_socket_options(Client,"SO_KEEPALIVE");
       set_socket_options(Client,user_socket_options);
     }
->>>>>>> 8336d6a4
 
   return True;
 }
 
-<<<<<<< HEAD
-/****************************************************************************
-Send an oplock break message to another smbd process. If the oplock is held 
-by the local smbd then call the oplock break function directly.
-****************************************************************************/
-
-BOOL request_oplock_break(share_mode_entry *share_entry, 
-                          uint32 dev, uint32 inode)
-{
-  char op_break_msg[OPLOCK_BREAK_MSG_LEN];
-  struct sockaddr_in addr_out;
-  int pid = getpid();
-
-  if(pid == share_entry->pid)
-  {
-    /* We are breaking our own oplock, make sure it's us. */
-    if(share_entry->op_port != oplock_port)
-    {
-      DEBUG(0,("request_oplock_break: corrupt share mode entry - pid = %d, port = %d \
-should be %d\n", pid, share_entry->op_port, oplock_port));
-      return False;
-    }
-
-    DEBUG(5,("request_oplock_break: breaking our own oplock\n"));
-
-    /* Call oplock break direct. */
-    return oplock_break(dev, inode, &share_entry->time);
-  }
-
-  /* We need to send a OPLOCK_BREAK_CMD message to the
-     port in the share mode entry. */
-
-  SSVAL(op_break_msg,UDP_MESSAGE_CMD_OFFSET,OPLOCK_BREAK_CMD);
-  SIVAL(op_break_msg,OPLOCK_BREAK_PID_OFFSET,pid);
-  SIVAL(op_break_msg,OPLOCK_BREAK_DEV_OFFSET,dev);
-  SIVAL(op_break_msg,OPLOCK_BREAK_INODE_OFFSET,inode);
-  SIVAL(op_break_msg,OPLOCK_BREAK_SEC_OFFSET,(uint32)share_entry->time.tv_sec);
-  SIVAL(op_break_msg,OPLOCK_BREAK_USEC_OFFSET,(uint32)share_entry->time.tv_usec);
-
-  /* set the address and port */
-  bzero((char *)&addr_out,sizeof(addr_out));
-  addr_out.sin_addr.s_addr = htonl(INADDR_LOOPBACK);
-  addr_out.sin_port = htons( share_entry->op_port );
-  addr_out.sin_family = AF_INET;
-   
-  DEBUG(3,("%s request_oplock_break: sending a oplock break message to pid %d on port %d \
-for dev = %x, inode = %x\n", timestring(), share_entry->pid, share_entry->op_port, dev, inode));
-
-  if(sendto(oplock_sock,op_break_msg,OPLOCK_BREAK_MSG_LEN,0,
-         (struct sockaddr *)&addr_out,sizeof(addr_out)) < 0)
-  {
-    DEBUG(0,("%s request_oplock_break: failed when sending a oplock break message \
-to pid %d on port %d for dev = %x, inode = %x. Error was %s\n",
-         timestring(), share_entry->pid, share_entry->op_port, dev, inode,
-         strerror(errno)));
-    return False;
-  }
-
-  /*
-   * Now we must await the oplock broken message coming back
-   * from the target smbd process. Timeout if it fails to
-   * return in (OPLOCK_BREAK_TIMEOUT + OPLOCK_BREAK_TIMEOUT_FUDGEFACTOR) seconds.
-   * While we get messages that aren't ours, loop.
-   */
-
-  while(1)
-  {
-    char op_break_reply[UDP_CMD_HEADER_LEN+OPLOCK_BREAK_MSG_LEN];
-    int32 reply_msg_len;
-    uint16 reply_from_port;
-    char *reply_msg_start;
-
-    if(receive_local_message(oplock_sock, op_break_reply, sizeof(op_break_reply),
-               (OPLOCK_BREAK_TIMEOUT+OPLOCK_BREAK_TIMEOUT_FUDGEFACTOR) * 1000) == False)
-    {
-      if(smb_read_error == READ_TIMEOUT)
-      {
-        DEBUG(0,("%s request_oplock_break: no response received to oplock break request to \
-pid %d on port %d for dev = %x, inode = %x\n", timestring(), share_entry->pid, 
-                           share_entry->op_port, dev, inode));
-        /*
-         * This is a hack to make handling of failing clients more robust.
-         * If a oplock break response message is not received in the timeout
-         * period we may assume that the smbd servicing that client holding
-         * the oplock has died and the client changes were lost anyway, so
-         * we should continue to try and open the file.
-         */
-        break;
-      }
-      else
-        DEBUG(0,("%s request_oplock_break: error in response received to oplock break request to \
-pid %d on port %d for dev = %x, inode = %x. Error was (%s).\n", timestring, share_entry->pid, 
-                         share_entry->op_port, dev, inode, strerror(errno)));
-      return False;
-    }
-
-    /* 
-     * If the response we got was not an answer to our message, but
-     * was a completely different request, push it onto the pending
-     * udp message stack so that we can deal with it in the main loop.
-     * It may be another oplock break request to us.
-     */
-
-    /*
-     * Local note from JRA. There exists the possibility of a denial
-     * of service attack here by allowing non-root processes running
-     * on a local machine sending many of these pending messages to
-     * a smbd port. Currently I'm not sure how to restrict the messages
-     * I will queue (although I could add a limit to the queue) to
-     * those received by root processes only. There should be a 
-     * way to make this bulletproof....
-     */
-
-    reply_msg_len = IVAL(op_break_reply,UDP_CMD_LEN_OFFSET);
-    reply_from_port = SVAL(op_break_reply,UDP_CMD_PORT_OFFSET);
-
-    reply_msg_start = &op_break_reply[UDP_CMD_HEADER_LEN];
-
-    if(reply_msg_len != OPLOCK_BREAK_MSG_LEN)
-    {
-      /* Ignore it. */
-      DEBUG(0,("%s request_oplock_break: invalid message length received. Ignoring\n",
-             timestring()));
-      continue;
-    }
-
-    if(((SVAL(reply_msg_start,UDP_MESSAGE_CMD_OFFSET) & CMD_REPLY) == 0) ||
-       (reply_from_port != share_entry->op_port) ||
-       (memcmp(&reply_msg_start[OPLOCK_BREAK_PID_OFFSET], 
-               &op_break_msg[OPLOCK_BREAK_PID_OFFSET],
-               OPLOCK_BREAK_MSG_LEN - OPLOCK_BREAK_PID_OFFSET) != 0))
-    {
-      DEBUG(3,("%s request_oplock_break: received other message whilst awaiting \
-oplock break response from pid %d on port %d for dev = %x, inode = %x.\n",
-             timestring(), share_entry->pid, share_entry->op_port, dev, inode));
-      if(push_local_message(op_break_reply, sizeof(op_break_reply)) == False)
-        return False;
-      continue;
-    }
-
-    break;
-  }
-
-  DEBUG(3,("%s request_oplock_break: broke oplock.\n", timestring()));
-
-  return True;
-}
-=======
->>>>>>> 8336d6a4
-
-/****************************************************************************
-Get the next SMB packet, doing the local message processing automatically.
-****************************************************************************/
-
-BOOL receive_next_smb(int smbfd, int oplockfd, char *inbuf, int bufsize, int timeout)
-{
-  BOOL got_smb = False;
-  BOOL ret;
-
-  do
-  {
-    ret = receive_message_or_smb(smbfd,oplockfd,inbuf,bufsize,
-                                 timeout,&got_smb);
-
-    if(ret && !got_smb)
-    {
-      /* Deal with oplock break requests from other smbd's. */
-      process_local_message(oplock_sock, inbuf, bufsize);
-      continue;
-    }
-  }
-  while(ret && !got_smb);
-
-  return ret;
-}
 
 /****************************************************************************
 check if a snum is in use
@@ -2955,7 +2419,7 @@
     }
   }
 
-  reset_mangled_stack( lp_mangledstack() );
+  create_mangled_stack(lp_mangledstack());
 
   /* this forces service parameters to be flushed */
   become_service(-1,True);
@@ -3190,7 +2654,6 @@
   pcon->dirptr = NULL;
   pcon->veto_list = NULL;
   pcon->hide_list = NULL;
-  pcon->veto_oplock_list = NULL;
   string_set(&pcon->dirpath,"");
   string_set(&pcon->user,user);
 
@@ -3338,7 +2801,6 @@
   {
     set_namearray( &pcon->veto_list, lp_veto_files(SNUM(cnum)));
     set_namearray( &pcon->hide_list, lp_hide_files(SNUM(cnum)));
-    set_namearray( &pcon->veto_oplock_list, lp_veto_oplocks(SNUM(cnum)));
   }
 
   {
@@ -3361,35 +2823,14 @@
 ****************************************************************************/
 int find_free_file(void )
 {
-	int i;
-	static int first_file;
-
-	/* we want to give out file handles differently on each new
-	   connection because of a common bug in MS clients where they try to
-	   reuse a file descriptor from an earlier smb connection. This code
-	   increases the chance that the errant client will get an error rather
-	   than causing corruption */
-	if (first_file == 0) {
-		first_file = (getpid() ^ (int)time(NULL)) % MAX_OPEN_FILES;
-		if (first_file == 0) first_file = 1;
-	}
-
-	for (i=first_file;i<MAX_OPEN_FILES;i++)
-		if (!Files[i].open) {
-			memset(&Files[i], 0, sizeof(Files[i]));
-			return(i);
-		}
-
-	/* returning a file handle of 0 is a bad idea - so we start at 1 */
-	for (i=1;i<first_file;i++)
-		if (!Files[i].open) {
-			memset(&Files[i], 0, sizeof(Files[i]));
-			return(i);
-		}
-
-
-	DEBUG(1,("ERROR! Out of file structures - perhaps increase MAX_OPEN_FILES?\n"));
-	return(-1);
+  int i;
+  /* we start at 1 here for an obscure reason I can't now remember,
+     but I think is important :-) */
+  for (i=1;i<MAX_OPEN_FILES;i++)
+    if (!Files[i].open)
+      return(i);
+  DEBUG(1,("ERROR! Out of file structures - perhaps increase MAX_OPEN_FILES?\n"));
+  return(-1);
 }
 
 /****************************************************************************
@@ -3902,7 +3343,6 @@
 
   free_namearray(Connections[cnum].veto_list);
   free_namearray(Connections[cnum].hide_list);
-  free_namearray(Connections[cnum].veto_oplock_list);
 
   string_set(&Connections[cnum].user,"");
   string_set(&Connections[cnum].dirpath,"");
@@ -4568,7 +4008,6 @@
 
   chain_size = 0;
   chain_fnum = -1;
-  reset_chain_pnum();
 
   bzero(outbuf,smb_size);
 
@@ -4627,9 +4066,6 @@
     send_one_packet(OutBuffer,1,ip,NMB_PORT,SOCK_DGRAM);
   }
 #endif    
-
-  /* re-initialise the timezone */
-  TimeInit();
 
   while (True)
     {
@@ -4829,14 +4265,6 @@
       fd_ptr->real_open_flags = -1;
     }
 
-  /* for RPC pipes */
-  init_rpc_pipe_hnd();
-
-#ifdef NTDOMAIN
-  /* for LSA handles */
-  init_lsa_policy_hnd();
-#endif
-
   init_dptrs();
 }
 
@@ -4871,9 +4299,7 @@
   int port = SMB_PORT;
   int opt;
   extern char *optarg;
-  char pidFile[100];
-
-  *pidFile = '\0';
+  char pidFile[100] = { 0 };
 
 #ifdef NEED_AUTH_PARAMETERS
   set_auth_parameters(argc,argv);
@@ -5028,10 +4454,6 @@
       become_daemon();
     }
 
-  if (!directory_exist(lp_lockdir(), NULL)) {
-	  mkdir(lp_lockdir(), 0755);
-  }
-
   if (*pidFile)
     {
       int     fd;
