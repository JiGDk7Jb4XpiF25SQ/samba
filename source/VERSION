########################################################
# SAMBA Version                                        #
#                                                      #
# Samba versions are as follows                        #
# 3.0.x                New production series           #
# 3.0.x{pre,rc}y       Preview/Testing & RC            #
# 3.0.x[a-z]           Patch releases                  #
# 3.0.x[a-z]-VENDOR-z  Vendor patch releases           #
#                                                      #
# script/mkversion.sh                                  #
# will use this file to create                         #
# include/version.h                                    #
#                                                      #
########################################################

########################################################
# This are the main SAMBA version numbers              #
#                                                      #
# <MAJOR>.<MINOR>.<RELEASE>                            #
#                                                      #
# e.g. SAMBA_VERSION_MAJOR=3                           #
#      SAMBA_VERSION_MINOR=0                           #
#      SAMBA_VERSION_RELEASE=0                         #
#  ->  "3.0.0"                                         #
########################################################
SAMBA_VERSION_MAJOR=3
SAMBA_VERSION_MINOR=0
SAMBA_VERSION_RELEASE=28

########################################################
# Bug fix releases use a letter for the patch revision #
#                                                      #
# so SAMBA's version will be                           #
# <MAJOR>.<MINOR>.<RELEASE><REVISION>                  #
#                                                      #
# e.g. SAMBA_VERSION_REVISION=a                        #
#  ->  "2.2.8a"                                        #
########################################################
<<<<<<< HEAD
SAMBA_VERSION_REVISION=b
=======
SAMBA_VERSION_REVISION=
>>>>>>> e1abd8c2

########################################################
# For 'pre' releases the version will be               #
#                                                      #
# <MAJOR>.<MINOR>.<RELEASE>pre<PRE_RELEASE>            #
#                                                      #
# e.g. SAMBA_VERSION_PRE_RELEASE=1                     #
#  ->  "2.2.9pre1"                                     #
########################################################
SAMBA_VERSION_PRE_RELEASE=

########################################################
# For 'rc' releases the version will be                #
#                                                      #
# <MAJOR>.<MINOR>.<RELEASE>rc<RC_RELEASE>              #
#                                                      #
# e.g. SAMBA_VERSION_RC_RELEASE=1                      #
#  ->  "3.0.0rc1"                                      #
########################################################
SAMBA_VERSION_RC_RELEASE=

########################################################
# To mark SVN snapshots this should be set to 'yes'    #
# in the development BRANCH, and set to 'no' only in   #
# the SAMBA_X_X_RELEASE BRANCH                         #
#                                                      #
# <MAJOR>.<MINOR>.<RELEASE>[...]cvs                    #
#                                                      #
# e.g. SAMBA_VERSION_IS_SVN_SNAPSHOT=yes               #
#  ->  "3.0.0-SVN-build-199"                           #
########################################################
SAMBA_VERSION_IS_GIT_SNAPSHOT=

########################################################
# This can be set by vendors if they want...           #
# This can be a string constant or a function which    #
# returns a string (const char *)                      #
#                                                      #
# <MAJOR>.<MINOR>.<RELEASE>[...]-<VENDOR_SUFFIX>       #
#                                                      #
# Note the '-' is automaticaly added                   #
#                                                      #
# e.g. SAMBA_VERSION_VENDOR_SUFFIX="VendorVersion"     #
#  ->  "CVS 3.0.0rc2-VendorVersion"                    #
#                                                      #
# Note: If you want to use a function,                 #
#       then patch lib/version.c and add this function #
#       there, because the symbol must be available in #
#       binary.                                        #
#                                                      #
# const char *vendor_version(void)                     #
# {                                                    #
#	return "VendorVersion";                        #
# }                                                    #
#                                                      #
# e.g. SAMBA_VERSION_VENDOR_SUFFIX=vendor_version()    #
#  ->  "CVS 3.0.0rc2-VendorVersion"                    #
########################################################
<<<<<<< HEAD
SAMBA_VERSION_VENDOR_SUFFIX="test"
SAMBA_VERSION_VENDOR_PATCH=
=======
SAMBA_VERSION_VENDOR_SUFFIX=
SAMBA_VENDOR_PATCH=
>>>>>>> e1abd8c2
<|MERGE_RESOLUTION|>--- conflicted
+++ resolved
@@ -36,11 +36,7 @@
 # e.g. SAMBA_VERSION_REVISION=a                        #
 #  ->  "2.2.8a"                                        #
 ########################################################
-<<<<<<< HEAD
-SAMBA_VERSION_REVISION=b
-=======
-SAMBA_VERSION_REVISION=
->>>>>>> e1abd8c2
+SAMBA_VERSION_REVISION=a
 
 ########################################################
 # For 'pre' releases the version will be               #
@@ -72,7 +68,7 @@
 # e.g. SAMBA_VERSION_IS_SVN_SNAPSHOT=yes               #
 #  ->  "3.0.0-SVN-build-199"                           #
 ########################################################
-SAMBA_VERSION_IS_GIT_SNAPSHOT=
+SAMBA_VERSION_IS_GIT_SNAPSHOT=yes
 
 ########################################################
 # This can be set by vendors if they want...           #
@@ -99,10 +95,5 @@
 # e.g. SAMBA_VERSION_VENDOR_SUFFIX=vendor_version()    #
 #  ->  "CVS 3.0.0rc2-VendorVersion"                    #
 ########################################################
-<<<<<<< HEAD
 SAMBA_VERSION_VENDOR_SUFFIX="test"
-SAMBA_VERSION_VENDOR_PATCH=
-=======
-SAMBA_VERSION_VENDOR_SUFFIX=
-SAMBA_VENDOR_PATCH=
->>>>>>> e1abd8c2
+SAMBA_VERSION_VENDOR_PATCH=