--- conflicted
+++ resolved
@@ -489,15 +489,8 @@
 	case SECURITY_SYSTEM:
 	case SECURITY_ADMINISTRATOR:
 	case SECURITY_USER:
-<<<<<<< HEAD
-		result = reg_key_get_value_by_name(mem_ctx, key,
-			 r->in.value_name.name, &value_type, &value_data);
-=======
-		key = h->data;
-		
-		result = reg_key_get_value_by_name(mem_ctx, key, r->in.value_name->name,
-						   &value_type, &value_data);
->>>>>>> 2ee8d29d
+		result = reg_key_get_value_by_name(mem_ctx, key, 
+			 r->in.value_name->name, &value_type, &value_data);
 		
 		if (!W_ERROR_IS_OK(result)) {
 			/* if the lookup wasn't successful, send client query back */
@@ -515,23 +508,12 @@
 		if (!r->out.data_length) {
 			return WERR_NOMEM;
 		}
-<<<<<<< HEAD
 		*r->out.length = value_data.length;
-		r->out.size = talloc(mem_ctx, uint32_t);
-		if (!r->out.size) {
+		r->out.data_size = talloc(mem_ctx, uint32_t);
+		if (!r->out.data_size) {
 			return WERR_NOMEM;
-=======
-		*r->out.data_length = value_data.length;
-		if (r->in.data == NULL) {
-			r->out.data_size = talloc(mem_ctx, uint32_t);
-			*r->out.data_size = value_data.length;
-		} else {
-			r->out.data_size = r->in.data_size;
-			r->out.data = value_data.data;
->>>>>>> 2ee8d29d
-		}
-		*r->out.size = value_data.length;
-
+		}
+		*r->out.data_size = value_data.length;
 		r->out.data = value_data.data;
 
 		return result;
