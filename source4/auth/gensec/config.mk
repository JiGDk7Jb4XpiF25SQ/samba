--- conflicted
+++ resolved
@@ -7,17 +7,13 @@
 # End SUBSYSTEM gensec
 #################################
 
-<<<<<<< HEAD
 PC_FILES += auth/gensec/gensec.pc
 
 gensec_VERSION = 0.0.1
 gensec_SOVERSION = 0
 gensec_OBJ_FILES = $(addprefix auth/gensec/, gensec.o socket.o)
 
-PUBLIC_HEADERS += $(addprefix auth/gensec/, gensec.h spnego.h)
-=======
 PUBLIC_HEADERS += auth/gensec/gensec.h
->>>>>>> 1f474f4a
 
 ################################################
 # Start MODULE gensec_krb5
