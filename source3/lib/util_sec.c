--- conflicted
+++ resolved
@@ -135,30 +135,7 @@
  We want to end up with ruid==euid==0
 ****************************************************************************/
 void gain_root_privilege(void)
-<<<<<<< HEAD
-{
-=======
-{	
-#if defined(USE_SETRESUID) || defined(HAVE_LINUX_THREAD_CREDENTIALS)
-	samba_setresuid(0,0,0);
-#endif
-    
-#if USE_SETEUID
-	samba_seteuid(0);
-#endif
-
-#if USE_SETREUID
-	samba_setreuid(0, 0);
-#endif
-
-#if USE_SETUIDX
-	samba_setuidx(ID_EFFECTIVE, 0);
-	samba_setuidx(ID_REAL, 0);
-#endif
-
-	/* this is needed on some systems */
-	samba_setuid(0);
->>>>>>> 4e711d18
+{
 
 }
 
@@ -169,27 +146,6 @@
 ****************************************************************************/
 void gain_root_group_privilege(void)
 {
-<<<<<<< HEAD
-=======
-#if defined(USE_SETRESUID) || defined(HAVE_LINUX_THREAD_CREDENTIALS)
-	samba_setresgid(0,0,0);
-#endif
-
-#if USE_SETREUID
-	samba_setregid(0,0);
-#endif
-
-#if USE_SETEUID
-	samba_setegid(0);
-#endif
-
-#if USE_SETUIDX
-	samba_setgidx(ID_EFFECTIVE, 0);
-	samba_setgidx(ID_REAL, 0);
-#endif
-
-	samba_setgid(0);
->>>>>>> 4e711d18
 
 }
 
